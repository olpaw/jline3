/*
 * Copyright (c) 2002-2016, the original author or authors.
 *
 * This software is distributable under the BSD license. See the terms of the
 * BSD license in the documentation provided with this software.
 *
 * http://www.opensource.org/licenses/bsd-license.php
 */
package org.jline.reader.impl;

import java.awt.datatransfer.Clipboard;
import java.awt.datatransfer.DataFlavor;
import java.io.Flushable;
import java.io.IOError;
import java.io.IOException;
import java.io.InputStream;
import java.io.InterruptedIOException;
import java.time.Instant;
import java.util.ArrayList;
import java.util.Arrays;
import java.util.Collection;
import java.util.Collections;
import java.util.Comparator;
import java.util.HashMap;
import java.util.LinkedHashMap;
import java.util.LinkedHashSet;
import java.util.List;
import java.util.ListIterator;
import java.util.Map;
import java.util.Map.Entry;
import java.util.NavigableMap;
import java.util.Objects;
import java.util.Set;
import java.util.TreeMap;
import java.util.function.Function;
import java.util.function.IntBinaryOperator;
import java.util.function.Predicate;
import java.util.function.Supplier;
import java.util.regex.Pattern;
import java.util.stream.Collectors;

import org.jline.keymap.BindingReader;
import org.jline.keymap.KeyMap;
import org.jline.reader.Binding;
import org.jline.reader.Candidate;
import org.jline.reader.Completer;
import org.jline.reader.Expander;
import org.jline.reader.LineReader;
import org.jline.reader.EOFError;
import org.jline.reader.EndOfFileException;
import org.jline.reader.Highlighter;
import org.jline.reader.History;
import org.jline.reader.Macro;
import org.jline.reader.ParsedLine;
import org.jline.reader.Parser;
import org.jline.reader.Parser.ParseContext;
import org.jline.reader.Reference;
import org.jline.reader.SyntaxError;
import org.jline.reader.UserInterruptException;
import org.jline.reader.Widget;
import org.jline.reader.impl.history.DefaultHistory;
import org.jline.terminal.*;
import org.jline.terminal.Attributes.ControlChar;
import org.jline.terminal.Terminal.Signal;
import org.jline.terminal.Terminal.SignalHandler;
import org.jline.utils.AttributedString;
import org.jline.utils.AttributedStringBuilder;
import org.jline.utils.AttributedStyle;
import org.jline.utils.Display;
import org.jline.utils.InfoCmp.Capability;
import org.jline.utils.Levenshtein;
import org.jline.utils.Log;
import org.jline.utils.WCWidth;

import static org.jline.keymap.KeyMap.alt;
import static org.jline.keymap.KeyMap.ctrl;
import static org.jline.keymap.KeyMap.del;
import static org.jline.keymap.KeyMap.esc;
import static org.jline.keymap.KeyMap.range;
import static org.jline.keymap.KeyMap.translate;

/**
 * A reader for terminal applications. It supports custom tab-completion,
 * saveable command history, and command line editing.
 *
 * @author <a href="mailto:mwp1@cornell.edu">Marc Prud'hommeaux</a>
 * @author <a href="mailto:jason@planet57.com">Jason Dillon</a>
 * @author <a href="mailto:gnodet@gmail.com">Guillaume Nodet</a>
 */
@SuppressWarnings("StatementWithEmptyBody")
public class LineReaderImpl implements LineReader, Flushable
{
    public static final char NULL_MASK = 0;

    public static final int TAB_WIDTH = 4;


    public static final String DEFAULT_WORDCHARS = "*?_-.[]~=/&;!#$%^(){}<>";
    public static final String DEFAULT_REMOVE_SUFFIX_CHARS = " \t\n;&|";
    public static final String DEFAULT_COMMENT_BEGIN = "#";
    public static final String DEFAULT_SEARCH_TERMINATORS = "\033\012";
    public static final String DEFAULT_BELL_STYLE = "";
    public static final int    DEFAULT_LIST_MAX = 100;
    public static final int    DEFAULT_ERRORS = 2;
    public static final long   DEFAULT_BLINK_MATCHING_PAREN = 500L;
    public static final long   DEFAULT_AMBIGUOUS_BINDING = 1000L;
    public static final String DEFAULT_SECONDARY_PROMPT_PATTERN = "%M> ";

    /**
     * Possible states in which the current readline operation may be in.
     */
    protected enum State {
        /**
         * The user is just typing away
         */
        NORMAL,
        /**
         * readLine should exit and return the buffer content
         */
        DONE,
        /**
         * readLine should exit and throw an EOFException
         */
        EOF,
        /**
         * readLine should exit and throw an UserInterruptException
         */
        INTERRUPT
    }

    protected enum ViMoveMode {
        NORMAL,
        YANK,
        DELETE,
        CHANGE
    }

    protected enum BellType {
        NONE,
        AUDIBLE,
        VISIBLE
    }

    //
    // Constructor variables
    //

    /** The terminal to use */
    protected final Terminal terminal;
    /** The application name */
    protected final String appName;
    /** The terminal keys mapping */
    protected final Map<String, KeyMap<Binding>> keyMaps;

    //
    // Configuration
    //
    protected final Map<String, Object> variables;
    protected History history = new DefaultHistory();
    protected Completer completer = null;
    protected Highlighter highlighter = new DefaultHighlighter();
    protected Parser parser = new DefaultParser();
    protected Expander expander = new DefaultExpander();

    //
    // State variables
    //

    protected final Map<Option, Boolean> options = new HashMap<>();

    protected final BufferImpl buf = new BufferImpl();

    protected final Size size = new Size();

    protected AttributedString prompt;
    protected AttributedString rightPrompt;

    protected Character mask;

    protected Map<Integer, String> modifiedHistory = new HashMap<>();
    protected BufferImpl historyBuffer = null;
    protected CharSequence searchBuffer;
    protected StringBuffer searchTerm = null;
    protected int searchIndex = -1;


    // Reading buffers
    protected final BindingReader bindingReader;


    /**
     * VI character find
     */
    protected int findChar;
    protected int findDir;
    protected int findTailAdd;
    /**
     * VI history string search
     */
    private int searchDir;
    private String searchString;

    /**
     * Region state
     */
    protected int regionMark;
    protected RegionType regionActive;

    private boolean forceChar;
    private boolean forceLine;

    /**
     * The vi yank buffer
     */
    protected String yankBuffer = "";

    protected ViMoveMode viMoveMode = ViMoveMode.NORMAL;

    protected KillRing killRing = new KillRing();

    protected UndoTree<BufferImpl> undo = new UndoTree<>(this::setBuffer);
    protected boolean isUndo;

    /*
     * Current internal state of the line reader
     */
    protected State   state = State.DONE;
    protected boolean reading;

    protected Supplier<AttributedString> post;

    protected Map<String, Widget> builtinWidgets;
    protected Map<String, Widget> widgets;

    protected int count;
    protected int mult;
    protected int universal = 4;
    protected int repeatCount;
    protected boolean isArgDigit;

    protected ParsedLine parsedLine;

    protected boolean skipRedisplay;
    protected Display display;

    protected boolean overTyping = false;

    protected String keyMap;


    public LineReaderImpl(Terminal terminal) throws IOException {
        this(terminal, null, null);
    }

    public LineReaderImpl(Terminal terminal, String appName) throws IOException {
        this(terminal, appName, null);
    }

    public LineReaderImpl(Terminal terminal, String appName, Map<String, Object> variables) {
        Objects.requireNonNull(terminal);
        this.terminal = terminal;
        if (appName == null) {
            appName = "JLine";
        }
        this.appName = appName;
        if (variables != null) {
            this.variables = variables;
        } else {
            this.variables = new HashMap<>();
        }
        this.keyMaps = defaultKeyMaps();

        builtinWidgets = builtinWidgets();
        widgets = new HashMap<>(builtinWidgets);
        bindingReader = new BindingReader(terminal.reader());
    }

    public Terminal getTerminal() {
        return terminal;
    }

    public String getAppName() {
        return appName;
    }

    public Map<String, KeyMap<Binding>> getKeyMaps() {
        return keyMaps;
    }

    public KeyMap<Binding> getKeys() {
        return keyMaps.get(keyMap);
    }

    @Override
    public Map<String, Widget> getWidgets() {
        return widgets;
    }

    @Override
    public Map<String, Widget> getBuiltinWidgets() {
        return Collections.unmodifiableMap(builtinWidgets);
    }

    @Override
    public BufferImpl getBuffer() {
        return buf;
    }

    @Override
    public void runMacro(String macro) {
        bindingReader.runMacro(macro);
    }

    /**
     * Set the completer.
     */
    public void setCompleter(Completer completer) {
        this.completer = completer;
    }

    /**
     * Returns the completer.
     */
    public Completer getCompleter() {
        return completer;
    }

    //
    // History
    //

    public void setHistory(final History history) {
        Objects.requireNonNull(history);
        this.history = history;
    }

    public History getHistory() {
        return history;
    }

    //
    // Highlighter
    //

    public void setHighlighter(Highlighter highlighter) {
        this.highlighter = highlighter;
    }

    public Highlighter getHighlighter() {
        return highlighter;
    }

    public Parser getParser() {
        return parser;
    }

    public void setParser(Parser parser) {
        this.parser = parser;
    }

    @Override
    public Expander getExpander() {
        return expander;
    }

    public void setExpander(Expander expander) {
        this.expander = expander;
    }

    //
    // Line Reading
    //

    /**
     * Read the next line and return the contents of the buffer.
     */
    public String readLine() throws UserInterruptException, EndOfFileException {
        return readLine(null, null, null, null);
    }

    /**
     * Read the next line with the specified character mask. If null, then
     * characters will be echoed. If 0, then no characters will be echoed.
     */
    public String readLine(Character mask) throws UserInterruptException, EndOfFileException {
        return readLine(null, null, mask, null);
    }

    public String readLine(String prompt) throws UserInterruptException, EndOfFileException {
        return readLine(prompt, null, null, null);
    }

    /**
     * Read a line from the <i>in</i> {@link InputStream}, and return the line
     * (without any trailing newlines).
     *
     * @param prompt    The prompt to issue to the terminal, may be null.
     * @return          A line that is read from the terminal, or null if there was null input (e.g., <i>CTRL-D</i>
     *                  was pressed).
     */
    public String readLine(String prompt, Character mask) throws UserInterruptException, EndOfFileException {
        return readLine(prompt, null, mask, null);
    }

    /**
     * Read a line from the <i>in</i> {@link InputStream}, and return the line
     * (without any trailing newlines).
     *
     * @param prompt    The prompt to issue to the terminal, may be null.
     * @return          A line that is read from the terminal, or null if there was null input (e.g., <i>CTRL-D</i>
     *                  was pressed).
     */
    public String readLine(String prompt, Character mask, String buffer) throws UserInterruptException, EndOfFileException {
        return readLine(prompt, null, mask, buffer);
    }

    /**
     * Read a line from the <i>in</i> {@link InputStream}, and return the line
     * (without any trailing newlines).
     *
     * @param prompt    The prompt to issue to the terminal, may be null.
     * @return          A line that is read from the terminal, or null if there was null input (e.g., <i>CTRL-D</i>
     *                  was pressed).
     */
    public String readLine(String prompt, String rightPrompt, Character mask, String buffer) throws UserInterruptException, EndOfFileException {
        // prompt may be null
        // mask may be null
        // buffer may be null

        Thread readLineThread = Thread.currentThread();
        SignalHandler previousIntrHandler = null;
        SignalHandler previousWinchHandler = null;
        SignalHandler previousContHandler = null;
        Attributes originalAttributes = null;
        try {
            if (reading) {
                throw new IllegalStateException();
            }
            reading = true;

            if (history != null) {
                history.attach(this);
            }

            previousIntrHandler = terminal.handle(Signal.INT, signal -> readLineThread.interrupt());
            previousWinchHandler = terminal.handle(Signal.WINCH, this::handleSignal);
            previousContHandler = terminal.handle(Signal.CONT, this::handleSignal);
            originalAttributes = terminal.enterRawMode();

            this.mask = mask;

            /*
             * This is the accumulator for VI-mode repeat count. That is, while in
             * move mode, if you type 30x it will delete 30 characters. This is
             * where the "30" is accumulated until the command is struck.
             */
            repeatCount = 0;
            mult = 1;
            regionActive = RegionType.NONE;
            regionMark = -1;

            state = State.NORMAL;

            modifiedHistory.clear();

            // Cache terminal size for the duration of the call to readLine()
            // It will eventually be updated with WINCH signals
            size.copy(terminal.getSize());
//            if (size.getColumns() == 0 || size.getRows() == 0) {
//                throw new IllegalStateException("Invalid terminal size: " + size);
//            }

            display = new Display(terminal, false);
            if (size.getRows() == 0 || size.getColumns() == 0) {
               display.resize(1, Integer.MAX_VALUE);
            } else {
                display.resize(size.getRows(), size.getColumns());
            }
            if (isSet(Option.DELAY_LINE_WRAP))
                display.setDelayLineWrap(true);

            // Move into application mode
            terminal.puts(Capability.keypad_xmit);
            if (isSet(Option.AUTO_FRESH_LINE))
                freshLine();
            if (isSet(Option.MOUSE))
                terminal.trackMouse(Terminal.MouseTracking.Normal);

            setPrompt(prompt);
            setRightPrompt(rightPrompt);
            buf.clear();
            if (buffer != null) {
                buf.write(buffer);
            }
            undo.clear();
            parsedLine = null;
            keyMap = MAIN;

            callWidget(CALLBACK_INIT);

            undo.newState(buf.copy());

            // Draw initial prompt
            redrawLine();
            redisplay();

            while (true) {

                KeyMap<Binding> local = null;
                if (isInViCmdMode() && regionActive != RegionType.NONE) {
                    local = keyMaps.get(VISUAL);
                }
                Binding o = readBinding(getKeys(), local);
                if (o == null) {
                    return null;
                }
                Log.trace("Binding: ", o);
                if (buf.length() == 0 && getLastBinding().charAt(0) == originalAttributes.getControlChar(ControlChar.VEOF)) {
                    throw new EndOfFileException();
                }

                // If this is still false after handling the binding, then
                // we reset our repeatCount to 0.
                isArgDigit = false;
                // Every command that can be repeated a specified number
                // of times, needs to know how many times to repeat, so
                // we figure that out here.
                count = ((repeatCount == 0) ? 1 : repeatCount) * mult;
                // Reset undo/redo flag
                isUndo = false;

                // Get executable widget
                BufferImpl copy = buf.copy();
                Widget w = getWidget(o);
                if (!w.apply()) {
                    beep();
                }
                if (!isUndo && !copy.toString().equals(buf.toString())) {
                    undo.newState(buf.copy());
                }

                switch (state) {
                    case DONE:
                        return finishBuffer();
                    case EOF:
                        throw new EndOfFileException();
                    case INTERRUPT:
                        throw new UserInterruptException(buf.toString());
                }

                if (!isArgDigit) {
                    /*
                     * If the operation performed wasn't a vi argument
                     * digit, then clear out the current repeatCount;
                     */
                    repeatCount = 0;
                    mult = 1;
                }

                redisplay();
            }
        } catch (IOError e) {
            if (e.getCause() instanceof InterruptedIOException) {
                throw new UserInterruptException(buf.toString());
            } else {
                throw e;
            }
        }
        finally {
            cleanup();
            reading = false;
            if (originalAttributes != null) {
                terminal.setAttributes(originalAttributes);
            }
            if (previousIntrHandler != null) {
                terminal.handle(Signal.INT, previousIntrHandler);
            }
            if (previousWinchHandler != null) {
                terminal.handle(Signal.WINCH, previousWinchHandler);
            }
            if (previousContHandler != null) {
                terminal.handle(Signal.CONT, previousContHandler);
            }
        }
    }

    /** Make sure we position the cursor on column 0 */
    void freshLine() {
        AttributedStringBuilder sb = new AttributedStringBuilder();
        sb.style(AttributedStyle.DEFAULT.foreground(AttributedStyle.BLACK + AttributedStyle.BRIGHT));
        sb.append("~");
        sb.style(AttributedStyle.DEFAULT);
        for (int i = 0; i < size.getColumns() - 1; i++) {
            sb.append(" ");
        }
        sb.append(KeyMap.key(terminal, Capability.carriage_return));
        sb.append(" ");
        sb.append(KeyMap.key(terminal, Capability.carriage_return));
        print(sb.toAnsi(terminal));
    }

    @Override
    public void callWidget(String name) {
        if (!reading) {
            throw new IllegalStateException();
        }
        try {
            Widget w;
            if (name.startsWith(".")) {
                w = builtinWidgets.get(name.substring(1));
            } else {
                w = widgets.get(name);
            }
            if (w != null) {
                w.apply();
            }
        } catch (Throwable t) {
            Log.debug("Error executing widget '", name, "'", t);
        }
    }

    /**
     * Clear the line and redraw it.
     */
    public void redrawLine() {
        display.reset();
    }

    /**
     * Write out the specified string to the buffer and the output stream.
     */
    public void putString(final CharSequence str) {
        buf.write(str, overTyping);
    }

    /**
     * Flush the terminal output stream. This is important for printout out single characters (like a buf.backspace or
     * keyboard) that we want the terminal to handle immediately.
     */
    public void flush() {
        terminal.writer().flush();
    }

    public boolean isKeyMap(String name) {
        return keyMap.equals(name);
    }

    /**
     * Read a character from the terminal.
     *
     * @return the character, or -1 if an EOF is received.
     */
    public int readCharacter() {
        return bindingReader.readCharacter();
    }

    public int peekCharacter(long timeout) {
        return bindingReader.peekCharacter(timeout);
    }

    /**
     * Read from the input stream and decode an operation from the key map.
     *
     * The input stream will be read character by character until a matching
     * binding can be found.  Characters that can't possibly be matched to
     * any binding will be discarded.
     *
     * @param keys the KeyMap to use for decoding the input stream
     * @return the decoded binding or <code>null</code> if the end of
     *         stream has been reached
     */
    public Binding readBinding(KeyMap<Binding> keys) {
        return readBinding(keys, null);
    }

    public Binding readBinding(KeyMap<Binding> keys, KeyMap<Binding> local) {
        Binding o = bindingReader.readBinding(keys, local);
        /*
         * The kill ring keeps record of whether or not the
         * previous command was a yank or a kill. We reset
         * that state here if needed.
         */
        if (o instanceof Reference) {
            String ref = ((Reference) o).name();
            if (!YANK_POP.equals(ref) && !YANK.equals(ref)) {
                killRing.resetLastYank();
            }
            if (!KILL_LINE.equals(ref) && !KILL_WHOLE_LINE.equals(ref)
                    && !BACKWARD_KILL_WORD.equals(ref) && !KILL_WORD.equals(ref)) {
                killRing.resetLastKill();
            }
        }
        return o;
    }

    @Override
    public ParsedLine getParsedLine() {
        return parsedLine;
    }

    public String getLastBinding() {
        return bindingReader.getLastBinding();
    }

    public String getSearchTerm() {
        return searchTerm != null ? searchTerm.toString() : null;
    }

    @Override
    public RegionType getRegionActive() {
        return regionActive;
    }

    @Override
    public int getRegionMark() {
        return regionMark;
    }

    //
    // Key Bindings
    //

    /**
     * Sets the current keymap by name. Supported keymaps are "emacs",
     * "viins", "vicmd".
     * @param name The name of the keymap to switch to
     * @return true if the keymap was set, or false if the keymap is
     *    not recognized.
     */
    public boolean setKeyMap(String name) {
        KeyMap<Binding> map = keyMaps.get(name);
        if (map == null) {
            return false;
        }
        this.keyMap = name;
        if (reading) {
            callWidget(CALLBACK_KEYMAP);
        }
        return true;
    }

    /**
     * Returns the name of the current key mapping.
     * @return the name of the key mapping. This will be the canonical name
     *   of the current mode of the key map and may not reflect the name that
     *   was used with {@link #setKeyMap(String)}.
     */
    public String getKeyMap() {
        return keyMap;
    }

    @Override
    public Map<String, Object> getVariables() {
        return variables;
    }

    @Override
    public Object getVariable(String name) {
        return variables.get(name);
    }

    @Override
    public void setVariable(String name, Object value) {
        variables.put(name, value);
    }

    @Override
    public boolean isSet(Option option) {
        Boolean b = options.get(option);
        return b != null ? b : option.isDef();
    }

    @Override
    public void setOpt(Option option) {
        options.put(option, Boolean.TRUE);
    }

    @Override
    public void unsetOpt(Option option) {
        options.put(option, Boolean.FALSE);
    }



    //
    // Widget implementation
    //

    /**
     * Clear the buffer and add its contents to the history.
     *
     * @return the former contents of the buffer.
     */
    protected String finishBuffer() {
        String str = buf.toString();
        String historyLine = str;

        if (!isSet(Option.DISABLE_EVENT_EXPANSION)) {
            StringBuilder sb = new StringBuilder();
            boolean escaped = false;
            for (int i = 0; i < str.length(); i++) {
                char ch = str.charAt(i);
                if (escaped) {
                    escaped = false;
                    sb.append(ch);
                } else if (ch == '\\') {
                    escaped = true;
                } else {
                    sb.append(ch);
                }
            }
            str = sb.toString();
        }

        // we only add it to the history if the buffer is not empty
        // and if mask is null, since having a mask typically means
        // the string was a password. We clear the mask after this call
        if (str.length() > 0 && mask == null) {
            history.add(Instant.now(), historyLine);
        }
        return str;
    }

    protected void handleSignal(Signal signal) {
        if (signal == Signal.WINCH) {
            size.copy(terminal.getSize());
            display.resize(size.getRows(), size.getColumns());
            redisplay();
        }
        else if (signal == Signal.CONT) {
            terminal.enterRawMode();
            size.copy(terminal.getSize());
            display.resize(size.getRows(), size.getColumns());
            terminal.puts(Capability.keypad_xmit);
            redrawLine();
            redisplay();
        }
    }

    @SuppressWarnings("unchecked")
    protected Widget getWidget(Object binding) {
        Widget w;
        if (binding instanceof Widget) {
            w = (Widget) binding;
        } else if (binding instanceof Macro) {
            String macro = ((Macro) binding).getSequence();
            w = () -> {
                bindingReader.runMacro(macro);
                return true;
            };
        } else if (binding instanceof Reference) {
            String name = ((Reference) binding).name();
            w = widgets.get(name);
            if (w == null) {
                w = () -> {
                    post = () -> new AttributedString("No such widget `" + name + "'");
                    return false;
                };
            }
        } else {
            w = () -> {
                post = () -> new AttributedString("Unsupported widget");
                return false;
            };
        }
        return w;
    }

    //
    // Helper methods
    //

    protected void setPrompt(final String prompt) {
        this.prompt = (prompt == null ? AttributedString.EMPTY
                       : expandPromptPattern(prompt, 0, "", 0));
    }

    protected void setRightPrompt(final String rightPrompt) {
        this.rightPrompt = (rightPrompt == null ? AttributedString.EMPTY
                            : expandPromptPattern(rightPrompt, 0, "", 0));
    }

    protected void setBuffer(BufferImpl buffer) {
        setBuffer(buffer.toString());
        buf.cursor(buffer.cursor());
    }

    /**
     * Set the current buffer's content to the specified {@link String}. The
     * visual terminal will be modified to show the current buffer.
     *
     * @param buffer the new contents of the buffer.
     */
    protected void setBuffer(final String buffer) {
        buf.clear();
        buf.write(buffer);
    }

    /**
     * This method is calling while doing a delete-to ("d"), change-to ("c"),
     * or yank-to ("y") and it filters out only those movement operations
     * that are allowable during those operations. Any operation that isn't
     * allow drops you back into movement mode.
     *
     * @param op The incoming operation to remap
     * @return The remaped operation
     */
    protected String viDeleteChangeYankToRemap (String op) {
        switch (op) {
            case SEND_BREAK:
            case BACKWARD_CHAR:
            case FORWARD_CHAR:
            case END_OF_LINE:
            case VI_MATCH_BRACKET:
            case VI_DIGIT_OR_BEGINNING_OF_LINE:
            case NEG_ARGUMENT:
            case DIGIT_ARGUMENT:
            case VI_BACKWARD_CHAR:
            case VI_BACKWARD_WORD:
            case VI_FORWARD_CHAR:
            case VI_FORWARD_WORD:
            case VI_FORWARD_WORD_END:
            case VI_FIRST_NON_BLANK:
            case VI_GOTO_COLUMN:
            case VI_DELETE:
            case VI_YANK:
            case VI_CHANGE:
            case VI_FIND_NEXT_CHAR:
            case VI_FIND_NEXT_CHAR_SKIP:
            case VI_FIND_PREV_CHAR:
            case VI_FIND_PREV_CHAR_SKIP:
            case VI_REPEAT_FIND:
            case VI_REV_REPEAT_FIND:
                return op;

            default:
                return VI_CMD_MODE;
        }
    }

    protected int switchCase(int ch) {
        if (Character.isUpperCase(ch)) {
            return Character.toLowerCase(ch);
        } else if (Character.isLowerCase(ch)) {
            return Character.toUpperCase(ch);
        } else {
            return ch;
        }
    }

    /**
     * @return true if line reader is in the middle of doing a change-to
     *   delete-to or yank-to.
     */
    protected boolean isInViMoveOperation() {
        return viMoveMode != ViMoveMode.NORMAL;
    }

    protected boolean isInViChangeOperation() {
        return viMoveMode == ViMoveMode.CHANGE;
    }

    protected boolean isInViCmdMode() {
        return VICMD.equals(keyMap);
    }


    //
    // Movement
    //

    protected boolean viForwardChar() {
        if (count < 0) {
            return callNeg(this::viBackwardChar);
        }
        int lim = findeol();
        if (isInViCmdMode() && !isInViMoveOperation()) {
            lim--;
        }
        if (buf.cursor() >= lim) {
            return false;
        }
        while (count-- > 0 && buf.cursor() < lim) {
            buf.move(1);
        }
        return true;
    }

    protected boolean viBackwardChar() {
        if (count < 0) {
            return callNeg(this::viForwardChar);
        }
        int lim = findbol();
        if (buf.cursor() == lim) {
            return false;
        }
        while (count-- > 0 && buf.cursor() > 0) {
            buf.move(-1);
            if (buf.currChar() == '\n') {
                buf.move(1);
                break;
            }
        }
        return true;
    }


    //
    // Word movement
    //

    protected boolean forwardWord() {
        if (count < 0) {
            return callNeg(this::backwardWord);
        }
        while (count-- > 0) {
            while (buf.cursor() < buf.length() && isWord(buf.currChar())) {
                buf.move(1);
            }
            if (isInViChangeOperation() && count == 0) {
                break;
            }
            while (buf.cursor() < buf.length() && !isWord(buf.currChar())) {
                buf.move(1);
            }
        }
        return true;
    }

    protected boolean viForwardWord() {
        if (count < 0) {
            return callNeg(this::backwardWord);
        }
        while (count-- > 0) {
            if (isViAlphaNum(buf.currChar())) {
                while (buf.cursor() < buf.length() && isViAlphaNum(buf.currChar())) {
                    buf.move(1);
                }
            } else {
                while (buf.cursor() < buf.length()
                        && !isViAlphaNum(buf.currChar())
                        && !isWhitespace(buf.currChar())) {
                    buf.move(1);
                }
            }
            if (isInViChangeOperation() && count == 0) {
                return true;
            }
            int nl = buf.currChar() == '\n' ? 1 : 0;
            while (buf.cursor() < buf.length()
                    && nl < 2
                    && isWhitespace(buf.currChar())) {
                buf.move(1);
                nl += buf.currChar() == '\n' ? 1 : 0;
            }
        }
        return true;
    }

    protected boolean viForwardBlankWord() {
        if (count < 0) {
            return callNeg(this::viBackwardBlankWord);
        }
        while (count-- > 0) {
            while (buf.cursor() < buf.length() && !isWhitespace(buf.currChar())) {
                buf.move(1);
            }
            if (isInViChangeOperation() && count == 0) {
                return true;
            }
            int nl = buf.currChar() == '\n' ? 1 : 0;
            while (buf.cursor() < buf.length()
                    && nl < 2
                    && isWhitespace(buf.currChar())) {
                buf.move(1);
                nl += buf.currChar() == '\n' ? 1 : 0;
            }
        }
        return true;
    }

    protected boolean emacsForwardWord() {
        if (count < 0) {
            return callNeg(this::emacsBackwardWord);
        }
        while (count-- > 0) {
            while (buf.cursor() < buf.length() && !isWord(buf.currChar())) {
                buf.move(1);
            }
            if (isInViChangeOperation() && count == 0) {
                return true;
            }
            while (buf.cursor() < buf.length() && isWord(buf.currChar())) {
                buf.move(1);
            }
        }
        return true;
    }

    protected boolean viForwardBlankWordEnd() {
        if (count < 0) {
            return false;
        }
        while (count-- > 0) {
            while (buf.cursor() < buf.length()) {
                buf.move(1);
                if (!isWhitespace(buf.currChar())) {
                    break;
                }
            }
            while (buf.cursor() < buf.length()) {
                buf.move(1);
                if (isWhitespace(buf.currChar())) {
                    break;
                }
            }
        }
        return true;
    }

    protected boolean viForwardWordEnd() {
        if (count < 0) {
            return callNeg(this::backwardWord);
        }
        while (count-- > 0) {
            while (buf.cursor() < buf.length()) {
                if (!isWhitespace(buf.nextChar())) {
                    break;
                }
                buf.move(1);
            }
            if (buf.cursor() < buf.length()) {
                if (isViAlphaNum(buf.nextChar())) {
                    buf.move(1);
                    while (buf.cursor() < buf.length() && isViAlphaNum(buf.nextChar())) {
                        buf.move(1);
                    }
                } else {
                    buf.move(1);
                    while (buf.cursor() < buf.length() && !isViAlphaNum(buf.nextChar()) && !isWhitespace(buf.nextChar())) {
                        buf.move(1);
                    }
                }
            }
        }
        if (buf.cursor() < buf.length() && isInViMoveOperation()) {
            buf.move(1);
        }
        return true;
    }

    protected boolean backwardWord() {
        if (count < 0) {
            return callNeg(this::forwardWord);
        }
        while (count-- > 0) {
            while (buf.cursor() > 0 && !isWord(buf.atChar(buf.cursor() - 1))) {
                buf.move(-1);
            }
            while (buf.cursor() > 0 && isWord(buf.atChar(buf.cursor() - 1))) {
                buf.move(-1);
            }
        }
        return true;
    }

    protected boolean viBackwardWord() {
        if (count < 0) {
            return callNeg(this::backwardWord);
        }
        while (count-- > 0) {
            int nl = 0;
            while (buf.cursor() > 0) {
                buf.move(-1);
                if (!isWhitespace(buf.currChar())) {
                    break;
                }
                nl += buf.currChar() == '\n' ? 1 : 0;
                if (nl == 2) {
                    buf.move(1);
                    break;
                }
            }
            if (buf.cursor() > 0) {
                if (isViAlphaNum(buf.currChar())) {
                    while (buf.cursor() > 0) {
                        if (!isViAlphaNum(buf.prevChar())) {
                            break;
                        }
                        buf.move(-1);
                    }
                } else {
                    while (buf.cursor() > 0) {
                        if (isViAlphaNum(buf.prevChar()) || isWhitespace(buf.prevChar())) {
                            break;
                        }
                        buf.move(-1);
                    }
                }
            }
        }
        return true;
    }

    protected boolean viBackwardBlankWord() {
        if (count < 0) {
            return callNeg(this::viForwardBlankWord);
        }
        while (count-- > 0) {
            while (buf.cursor() > 0) {
                buf.move(-1);
                if (!isWhitespace(buf.currChar())) {
                    break;
                }
            }
            while (buf.cursor() > 0) {
                buf.move(-1);
                if (isWhitespace(buf.currChar())) {
                    break;
                }
            }
        }
        return true;
    }

    protected boolean viBackwardWordEnd() {
        if (count < 0) {
            return callNeg(this::viForwardWordEnd);
        }
        while (count-- > 0 && buf.cursor() > 1) {
            int start;
            if (isViAlphaNum(buf.currChar())) {
                start = 1;
            } else if (!isWhitespace(buf.currChar())) {
                start = 2;
            } else {
                start = 0;
            }
            while (buf.cursor() > 0) {
                boolean same = (start != 1) && isWhitespace(buf.currChar());
                if (start != 0) {
                    same |= isViAlphaNum(buf.currChar());
                }
                if (same == (start == 2)) {
                    break;
                }
                buf.move(-1);
            }
            while (buf.cursor() > 0 && isWhitespace(buf.currChar())) {
                buf.move(-1);
            }
        }
        return true;
    }

    protected boolean viBackwardBlankWordEnd() {
        if (count < 0) {
            return callNeg(this::viForwardBlankWordEnd);
        }
        while (count-- > 0) {
            while (buf.cursor() > 0 && !isWhitespace(buf.currChar())) {
                buf.move(-1);
            }
            while (buf.cursor() > 0 && isWhitespace(buf.currChar())) {
                buf.move(-1);
            }
        }
        return true;
    }

    protected boolean emacsBackwardWord() {
        if (count < 0) {
            return callNeg(this::emacsForwardWord);
        }
        while (count-- > 0) {
            while (buf.cursor() > 0) {
                buf.move(-1);
                if (isWord(buf.currChar())) {
                    break;
                }
            }
            while (buf.cursor() > 0) {
                buf.move(-1);
                if (!isWord(buf.currChar())) {
                    break;
                }
            }
        }
        return true;
    }

    protected boolean backwardDeleteWord() {
        if (count < 0) {
            return callNeg(this::deleteWord);
        }
        int cursor = buf.cursor();
        while (count-- > 0) {
            while (cursor > 0 && !isWord(buf.atChar(cursor - 1))) {
                cursor--;
            }
            while (cursor > 0 && isWord(buf.atChar(cursor - 1))) {
                cursor--;
            }
        }
        buf.backspace(buf.cursor() - cursor);
        return true;
    }

    protected boolean viBackwardKillWord() {
        if (count < 0) {
            return false;
        }
        int lim = findbol();
        int x = buf.cursor();
        while (count-- > 0) {
            while (x > lim && isWhitespace(buf.atChar(x - 1))) {
                x--;
            }
            if (x > lim) {
                if (isViAlphaNum(buf.atChar(x - 1))) {
                    while (x > lim && isViAlphaNum(buf.atChar(x - 1))) {
                        x--;
                    }
                } else {
                    while (x > lim && !isViAlphaNum(buf.atChar(x - 1)) && !isWhitespace(buf.atChar(x - 1))) {
                        x--;
                    }
                }
            }
        }
        killRing.addBackwards(buf.substring(x, buf.cursor()));
        buf.backspace(buf.cursor() - x);
        return true;
    }

    protected boolean backwardKillWord() {
        if (count < 0) {
            return callNeg(this::killWord);
        }
        int x = buf.cursor();
        while (count-- > 0) {
            while (x > 0 && !isWord(buf.atChar(x - 1))) {
                x--;
            }
            while (x > 0 && isWord(buf.atChar(x - 1))) {
                x--;
            }
        }
        killRing.addBackwards(buf.substring(x, buf.cursor()));
        buf.backspace(buf.cursor() - x);
        return true;
    }

    protected boolean copyPrevWord() {
        if (count <= 0) {
            return false;
        }
        int t1, t0 = buf.cursor();
        while (true) {
            t1 = t0;
            while (t0 > 0 && !isWord(buf.atChar(t0 - 1))) {
                t0--;
            }
            while (t0 > 0 && isWord(buf.atChar(t0 - 1))) {
                t0--;
            }
            if (--count == 0) {
                break;
            }
            if (t0 == 0) {
                return false;
            }
        }
        buf.write(buf.substring(t0, t1));
        return true;
    }

    protected boolean upCaseWord() {
        int count = Math.abs(this.count);
        int cursor = buf.cursor();
        while (count-- > 0) {
            while (buf.cursor() < buf.length() && !isWord(buf.currChar())) {
                buf.move(1);
            }
            while (buf.cursor() < buf.length() && isWord(buf.currChar())) {
                buf.currChar(Character.toUpperCase(buf.currChar()));
                buf.move(1);
            }
        }
        if (this.count < 0) {
            buf.cursor(cursor);
        }
        return true;
    }

    protected boolean downCaseWord() {
        int count = Math.abs(this.count);
        int cursor = buf.cursor();
        while (count-- > 0) {
            while (buf.cursor() < buf.length() && !isWord(buf.currChar())) {
                buf.move(1);
            }
            while (buf.cursor() < buf.length() && isWord(buf.currChar())) {
                buf.currChar(Character.toLowerCase(buf.currChar()));
                buf.move(1);
            }
        }
        if (this.count < 0) {
            buf.cursor(cursor);
        }
        return true;
    }

    protected boolean capitalizeWord() {
        int count = Math.abs(this.count);
        int cursor = buf.cursor();
        while (count-- > 0) {
            boolean first = true;
            while (buf.cursor() < buf.length() && !isWord(buf.currChar())) {
                buf.move(1);
            }
            while (buf.cursor() < buf.length() && isWord(buf.currChar()) && !isAlpha(buf.currChar())) {
                buf.move(1);
            }
            while (buf.cursor() < buf.length() && isWord(buf.currChar())) {
                buf.currChar(first
                        ? Character.toUpperCase(buf.currChar())
                        : Character.toLowerCase(buf.currChar()));
                buf.move(1);
                first = false;
            }
        }
        if (this.count < 0) {
            buf.cursor(cursor);
        }
        return true;
    }

    protected boolean deleteWord() {
        if (count < 0) {
            return callNeg(this::backwardDeleteWord);
        }
        int x = buf.cursor();
        while (count-- > 0) {
            while (x < buf.length() && !isWord(buf.atChar(x))) {
                x++;
            }
            while (x < buf.length() && isWord(buf.atChar(x))) {
                x++;
            }
        }
        buf.delete(x - buf.cursor());
        return true;
    }

    protected boolean killWord() {
        if (count < 0) {
            return callNeg(this::backwardKillWord);
        }
        int x = buf.cursor();
        while (count-- > 0) {
            while (x < buf.length() && !isWord(buf.atChar(x))) {
                x++;
            }
            while (x < buf.length() && isWord(buf.atChar(x))) {
                x++;
            }
        }
        killRing.add(buf.substring(buf.cursor(), x));
        buf.delete(x - buf.cursor());
        return true;
    }

    protected boolean transposeWords() {
        int lstart = buf.cursor() - 1;
        int lend = buf.cursor();
        while (buf.atChar(lstart) != 0 && buf.atChar(lstart) != '\n') {
            lstart--;
        }
        lstart++;
        while (buf.atChar(lend) != 0 && buf.atChar(lend) != '\n') {
            lend++;
        }
        if (lend - lstart < 2) {
            return false;
        }
        int words = 0;
        boolean inWord = false;
        if (!isDelimiter(buf.atChar(lstart))) {
            words++;
            inWord = true;
        }
        for (int i = lstart; i < lend; i++) {
            if (isDelimiter(buf.atChar(i))) {
                inWord = false;
            } else {
                if (!inWord) {
                    words++;
                }
                inWord = true;
            }
        }
        if (words < 2) {
            return false;
        }
        // TODO: use isWord instead of isDelimiter
        boolean neg = this.count < 0;
        for (int count = Math.max(this.count, -this.count); count > 0; --count) {
            int sta1, end1, sta2, end2;
            // Compute current word boundaries
            sta1 = buf.cursor();
            while (sta1 > lstart && !isDelimiter(buf.atChar(sta1 - 1))) {
                sta1--;
            }
            end1 = sta1;
            while (end1 < lend && !isDelimiter(buf.atChar(++end1)));
            if (neg) {
                end2 = sta1 - 1;
                while (end2 > lstart && isDelimiter(buf.atChar(end2 - 1))) {
                    end2--;
                }
                if (end2 < lstart) {
                    // No word before, use the word after
                    sta2 = end1;
                    while (isDelimiter(buf.atChar(++sta2)));
                    end2 = sta2;
                    while (end2 < lend && !isDelimiter(buf.atChar(++end2)));
                } else {
                    sta2 = end2;
                    while (sta2 > lstart && !isDelimiter(buf.atChar(sta2 - 1))) {
                        sta2--;
                    }
                }
            } else {
                sta2 = end1;
                while (sta2 < lend && isDelimiter(buf.atChar(++sta2)));
                if (sta2 == lend) {
                    // No word after, use the word before
                    end2 = sta1;
                    while (isDelimiter(buf.atChar(end2 - 1))) {
                        end2--;
                    }
                    sta2 = end2;
                    while (sta2 > lstart && !isDelimiter(buf.atChar(sta2 - 1))) {
                        sta2--;
                    }
                } else {
                    end2 = sta2;
                    while (end2 < lend && !isDelimiter(buf.atChar(++end2))) ;
                }
            }
            if (sta1 < sta2) {
                String res = buf.substring(0, sta1) + buf.substring(sta2, end2)
                        + buf.substring(end1, sta2) + buf.substring(sta1, end1)
                        + buf.substring(end2);
                buf.clear();
                buf.write(res);
                buf.cursor(neg ? end1 : end2);
            } else {
                String res = buf.substring(0, sta2) + buf.substring(sta1, end1)
                        + buf.substring(end2, sta1) + buf.substring(sta2, end2)
                        + buf.substring(end1);
                buf.clear();
                buf.write(res);
                buf.cursor(neg ? end2 : end1);
            }
        }
        return true;
    }

    private int findbol() {
        int x = buf.cursor();
        while (x > 0 && buf.atChar(x - 1) != '\n') {
            x--;
        }
        return x;
    }

    private int findeol() {
        int x = buf.cursor();
        while (x < buf.length() && buf.atChar(x) != '\n') {
            x++;
        }
        return x;
    }

    protected boolean insertComment() {
        return doInsertComment(false);
    }

    protected boolean viInsertComment() {
        return doInsertComment(true);
    }

    protected boolean doInsertComment(boolean isViMode) {
        String comment = getString(COMMENT_BEGIN, DEFAULT_COMMENT_BEGIN);
        beginningOfLine();
        putString(comment);
        if (isViMode) {
            setKeyMap(VIINS);
        }
        return acceptLine();
    }

    protected boolean viFindNextChar() {
        if ((findChar = vigetkey()) > 0) {
            findDir = 1;
            findTailAdd = 0;
            return vifindchar(false);
        }
        return false;
    }

    protected boolean viFindPrevChar() {
        if ((findChar = vigetkey()) > 0) {
            findDir = -1;
            findTailAdd = 0;
            return vifindchar(false);
        }
        return false;
    }

    protected boolean viFindNextCharSkip() {
        if ((findChar = vigetkey()) > 0) {
            findDir = 1;
            findTailAdd = -1;
            return vifindchar(false);
        }
        return false;
    }

    protected boolean viFindPrevCharSkip() {
        if ((findChar = vigetkey()) > 0) {
            findDir = -1;
            findTailAdd = 1;
            return vifindchar(false);
        }
        return false;
    }

    protected boolean viRepeatFind() {
        return vifindchar(true);
    }

    protected boolean viRevRepeatFind() {
        if (count < 0) {
            return callNeg(() -> vifindchar(true));
        }
        findTailAdd = -findTailAdd;
        findDir = -findDir;
        boolean ret = vifindchar(true);
        findTailAdd = -findTailAdd;
        findDir = -findDir;
        return ret;
    }

    private int vigetkey() {
        int ch = readCharacter();
        KeyMap<Binding> km = keyMaps.get(MAIN);
        if (km != null) {
            Binding b = km.getBound(new String(Character.toChars(ch)));
            if (b instanceof Reference) {
                String func = ((Reference) b).name();
                if (SEND_BREAK.equals(func)) {
                    return -1;
                }
            }
        }
        return ch;
    }

    private boolean vifindchar(boolean repeat) {
        if (findDir == 0) {
            return false;
        }
        if (count < 0) {
            return callNeg(this::viRevRepeatFind);
        }
        if (repeat && findTailAdd != 0) {
            if (findDir > 0) {
                if (buf.cursor() < buf.length() && buf.nextChar() == findChar) {
                    buf.move(1);
                }
            } else {
                if (buf.cursor() > 0 && buf.prevChar() == findChar) {
                    buf.move(-1);
                }
            }
        }
        int cursor = buf.cursor();
        while (count-- > 0) {
            do {
                buf.move(findDir);
            } while (buf.cursor() > 0 && buf.cursor() < buf.length()
                    && buf.currChar() != findChar
                    && buf.currChar() != '\n');
            if (buf.cursor() <= 0 || buf.cursor() >= buf.length()
                    || buf.currChar() == '\n') {
                buf.cursor(cursor);
                return false;
            }
        }
        if (findTailAdd != 0) {
            buf.move(findTailAdd);
        }
        if (findDir == 1 && isInViMoveOperation()) {
            buf.move(1);
        }
        return true;
    }

    private boolean callNeg(Widget widget) {
        this.count = -this.count;
        boolean ret = widget.apply();
        this.count = -this.count;
        return ret;
    }

    /**
     * Implements vi search ("/" or "?").
     */
    protected boolean viHistorySearchForward() {
        searchDir = 1;
        searchIndex = 0;
        return getViSearchString() && viRepeatSearch();
    }

    protected boolean viHistorySearchBackward() {
        searchDir = -1;
        searchIndex = history.size() - 1;
        return getViSearchString() && viRepeatSearch();
    }

    protected boolean viRepeatSearch() {
        if (searchDir == 0) {
            return false;
        }
        int si = searchDir < 0
                ? searchBackwards(searchString, searchIndex, false)
                : searchForwards(searchString, searchIndex, false);
        if (si == -1 || si == history.index()) {
            return false;
        }
        searchIndex = si;

        /*
         * Show the match.
         */
        buf.clear();
        history.moveTo(searchIndex);
        buf.write(history.get(searchIndex));
        if (VICMD.equals(keyMap)) {
            buf.move(-1);
        }
        return true;
    }

    protected boolean viRevRepeatSearch() {
        boolean ret;
        searchDir = -searchDir;
        ret = viRepeatSearch();
        searchDir = -searchDir;
        return ret;
    }

    private boolean getViSearchString() {
        if (searchDir == 0) {
            return false;
        }
        String searchPrompt = searchDir < 0 ? "?" : "/";
        BufferImpl searchBuffer = new BufferImpl();

        KeyMap<Binding> keyMap = keyMaps.get(MAIN);
        if (keyMap == null) {
            keyMap = keyMaps.get(SAFE);
        }
        while (true) {
            post = () -> new AttributedString(searchPrompt + searchBuffer.toString() + "_");
            redisplay();
            Binding b = bindingReader.readBinding(keyMap);
            if (b instanceof Reference) {
                String func = ((Reference) b).name();
                switch (func) {
                    case SEND_BREAK:
                        post = null;
                        return false;
                    case ACCEPT_LINE:
                    case VI_CMD_MODE:
                        searchString = searchBuffer.toString();
                        post = null;
                        return true;
                    case MAGIC_SPACE:
                        searchBuffer.write(' ');
                        break;
                    case REDISPLAY:
                        redisplay();
                        break;
                    case CLEAR_SCREEN:
                        clearScreen();
                        break;
                    case SELF_INSERT:
                        searchBuffer.write(getLastBinding());
                        break;
                    case SELF_INSERT_UNMETA:
                        if (getLastBinding().charAt(0) == '\u001b') {
                            String s = getLastBinding().substring(1);
                            if ("\r".equals(s)) {
                                s = "\n";
                            }
                            searchBuffer.write(s);
                        }
                        break;
                    case BACKWARD_DELETE_CHAR:
                    case VI_BACKWARD_DELETE_CHAR:
                        if (searchBuffer.length() > 0) {
                            searchBuffer.backspace();
                        }
                        break;
                    case BACKWARD_KILL_WORD:
                    case VI_BACKWARD_KILL_WORD:
                        if (searchBuffer.length() > 0 && !isWhitespace(searchBuffer.prevChar())) {
                            searchBuffer.backspace();
                        }
                        if (searchBuffer.length() > 0 && isWhitespace(searchBuffer.prevChar())) {
                            searchBuffer.backspace();
                        }
                        break;
                    case QUOTED_INSERT:
                    case VI_QUOTED_INSERT:
                        int c = readCharacter();
                        if (c >= 0) {
                            searchBuffer.write(c);
                        } else {
                            beep();
                        }
                        break;
                    default:
                        beep();
                        break;
                }
            }
        }
    }

    protected boolean insertCloseCurly() {
        return insertClose("}");
    }

    protected boolean insertCloseParen() {
        return insertClose(")");
    }

    protected boolean insertCloseSquare() {
        return insertClose("]");
    }

    protected boolean insertClose(String s) {
        putString(s);

        int closePosition = buf.cursor();

        buf.move(-1);
        doViMatchBracket();
        redisplay();

        peekCharacter(getLong(BLINK_MATCHING_PAREN, DEFAULT_BLINK_MATCHING_PAREN));

        buf.cursor(closePosition);
        return true;
    }

    protected boolean viMatchBracket() {
        return doViMatchBracket();
    }

    protected boolean undefinedKey() {
        return false;
    }

    /**
     * Implements vi style bracket matching ("%" command). The matching
     * bracket for the current bracket type that you are sitting on is matched.
     * The logic works like so:
     * @return true if it worked, false if the cursor was not on a bracket
     *   character or if there was no matching bracket.
     */
    protected boolean doViMatchBracket() {
        int pos        = buf.cursor();

        if (pos == buf.length()) {
            return false;
        }

        int type       = getBracketType(buf.atChar(pos));
        int move       = (type < 0) ? -1 : 1;
        int count      = 1;

        if (type == 0)
            return false;

        while (count > 0) {
            pos += move;

            // Fell off the start or end.
            if (pos < 0 || pos >= buf.length()) {
                return false;
            }

            int curType = getBracketType(buf.atChar(pos));
            if (curType == type) {
                ++count;
            }
            else if (curType == -type) {
                --count;
            }
        }

        /*
         * Slight adjustment for delete-to, yank-to, change-to to ensure
         * that the matching paren is consumed
         */
        if (move > 0 && isInViMoveOperation())
            ++pos;

        buf.cursor(pos);
        return true;
    }

    /**
     * Given a character determines what type of bracket it is (paren,
     * square, curly, or none).
     * @param ch The character to check
     * @return 1 is square, 2 curly, 3 parent, or zero for none.  The value
     *   will be negated if it is the closing form of the bracket.
     */
    protected int getBracketType (int ch) {
        switch (ch) {
            case '[': return  1;
            case ']': return -1;
            case '{': return  2;
            case '}': return -2;
            case '(': return  3;
            case ')': return -3;
            default:
                return 0;
        }
    }

    /**
     * Performs character transpose. The character prior to the cursor and the
     * character under the cursor are swapped and the cursor is advanced one.
     * Do not cross line breaks.
     */
    protected boolean transposeChars() {
        int lstart = buf.cursor() - 1;
        int lend = buf.cursor();
        while (buf.atChar(lstart) != 0 && buf.atChar(lstart) != '\n') {
            lstart--;
        }
        lstart++;
        while (buf.atChar(lend) != 0 && buf.atChar(lend) != '\n') {
            lend++;
        }
        if (lend - lstart < 2) {
            return false;
        }
        boolean neg = this.count < 0;
        for (int count = Math.max(this.count, -this.count); count > 0; --count) {
            while (buf.cursor() <= lstart) {
                buf.move(1);
            }
            while (buf.cursor() >= lend) {
                buf.move(-1);
            }
            int c = buf.currChar();
            buf.currChar(buf.prevChar());
            buf.move(-1);
            buf.currChar(c);
            buf.move(neg ? 0 : 2);
        }
        return true;
    }

    protected boolean undo() {
        isUndo = true;
        if (undo.canUndo()) {
            undo.undo();
            return true;
        }
        return false;
    }

    protected boolean redo() {
        isUndo = true;
        if (undo.canRedo()) {
            undo.redo();
            return true;
        }
        return false;
    }

    protected boolean sendBreak() {
        if (searchTerm == null) {
            buf.clear();
            println();
            redrawLine();
//            state = State.INTERRUPT;
            return false;
        }
        return true;
    }

    protected boolean backwardChar() {
        return buf.move(-count) != 0;
    }

    protected boolean forwardChar() {
        return buf.move(count) != 0;
    }

    protected boolean viDigitOrBeginningOfLine() {
        if (repeatCount > 0) {
            return digitArgument();
        } else {
            return beginningOfLine();
        }
    }

    protected boolean universalArgument() {
        mult *= universal;
        isArgDigit = true;
        return true;
    }

    protected boolean argumentBase() {
        if (repeatCount > 0 && repeatCount < 32) {
            universal = repeatCount;
            isArgDigit = true;
            return true;
        } else {
            return false;
        }
    }

    protected boolean negArgument() {
        mult *= -1;
        isArgDigit = true;
        return true;
    }

    protected boolean digitArgument() {
        String s = getLastBinding();
        repeatCount = (repeatCount * 10) + s.charAt(s.length() - 1) - '0';
        isArgDigit = true;
        return true;
    }

    protected boolean viDelete() {
        int cursorStart = buf.cursor();
        Binding o = readBinding(getKeys());
        if (o instanceof Reference) {
            // TODO: be smarter on how to get the vi range
            String op = viDeleteChangeYankToRemap(((Reference) o).name());
            // This is a weird special case. In vi
            // "dd" deletes the current line. So if we
            // get a delete-to, followed by a delete-to,
            // we delete the line.
            if (VI_DELETE.equals(op)) {
                killWholeLine();
            } else {
                viMoveMode = ViMoveMode.DELETE;
                Widget widget = widgets.get(op);
                if (widget != null && !widget.apply()) {
                    viMoveMode = ViMoveMode.NORMAL;
                    return false;
                }
                viMoveMode = ViMoveMode.NORMAL;
            }
            return viDeleteTo(cursorStart, buf.cursor());
        } else {
            pushBackBinding();
            return false;
        }
    }

    protected boolean viYankTo() {
        int cursorStart = buf.cursor();
        Binding o = readBinding(getKeys());
        if (o instanceof Reference) {
            // TODO: be smarter on how to get the vi range
            String op = viDeleteChangeYankToRemap(((Reference) o).name());
            // Similar to delete-to, a "yy" yanks the whole line.
            if (VI_YANK.equals(op)) {
                yankBuffer = buf.toString();
                return true;
            } else {
                viMoveMode = ViMoveMode.YANK;
                Widget widget = widgets.get(op);
                if (widget != null && !widget.apply()) {
                    return false;
                }
                viMoveMode = ViMoveMode.NORMAL;
            }
            return viYankTo(cursorStart, buf.cursor());
        } else {
            pushBackBinding();
            return false;
        }
    }

    protected boolean viChange() {
        int cursorStart = buf.cursor();
        Binding o = readBinding(getKeys());
        if (o instanceof Reference) {
            // TODO: be smarter on how to get the vi range
            String op = viDeleteChangeYankToRemap(((Reference) o).name());
            // change whole line
            if (VI_CHANGE.equals(op)) {
                killWholeLine();
            } else {
                viMoveMode = ViMoveMode.CHANGE;
                Widget widget = widgets.get(op);
                if (widget != null && !widget.apply()) {
                    viMoveMode = ViMoveMode.NORMAL;
                    return false;
                }
                viMoveMode = ViMoveMode.NORMAL;
            }
            boolean res = viChange(cursorStart, buf.cursor());
            setKeyMap(VIINS);
            return res;
        } else {
            pushBackBinding();
            return false;
        }
    }

    /*
    protected int getViRange(Reference cmd, ViMoveMode mode) {
        Buffer buffer = buf.copy();
        int oldMark = mark;
        int pos = buf.cursor();
        String bind = getLastBinding();

        if (visual != 0) {
            if (buf.length() == 0) {
                return -1;
            }
            pos = mark;
            v
        } else {
            viMoveMode = mode;
            mark = -1;
            Binding b = bindingReader.readBinding(getKeys(), keyMaps.get(VIOPP));
            if (b == null || new Reference(SEND_BREAK).equals(b)) {
                viMoveMode = ViMoveMode.NORMAL;
                mark = oldMark;
                return -1;
            }
            if (cmd.equals(b)) {
                doViLineRange();
            }
            Widget w = getWidget(b);
            if (w )
            if (b instanceof Reference) {

            }
        }

    }
    */

    protected void cleanup() {
        buf.cursor(buf.length());
        post = null;
        if (size.getColumns() > 0 || size.getRows() > 0) {
            redisplay(false);
            println();
            terminal.puts(Capability.keypad_local);
            terminal.trackMouse(Terminal.MouseTracking.Off);
            flush();
        }
        history.moveToEnd();
    }

    protected boolean historyIncrementalSearchForward() {
        return doSearchHistory(false);
    }

    protected boolean historyIncrementalSearchBackward() {
        return doSearchHistory(true);
    }

    protected boolean doSearchHistory(boolean backward) {
        BufferImpl originalBuffer = buf.copy();
        String previousSearchTerm = (searchTerm != null) ? searchTerm.toString() : "";
        searchTerm = new StringBuffer(buf.toString());
        if (searchTerm.length() > 0) {
            searchIndex = backward
                    ? searchBackwards(searchTerm.toString(), history.index(), false)
                    : searchForwards(searchTerm.toString(), history.index(), false);
            if (searchIndex == -1) {
                beep();
            }
            printSearchStatus(searchTerm.toString(),
                    searchIndex > -1 ? history.get(searchIndex) : "", backward);
        } else {
            searchIndex = -1;
            printSearchStatus("", "", backward);
        }

        redisplay();

        KeyMap<Binding> terminators = new KeyMap<>();
        getString(SEARCH_TERMINATORS, DEFAULT_SEARCH_TERMINATORS)
                .codePoints().forEach(c -> bind(terminators, ACCEPT_LINE, new String(Character.toChars(c))));

        try {
            while (true) {
                Binding o = readBinding(getKeys(), terminators);
                if (new Reference(SEND_BREAK).equals(o)) {
                    buf.setBuffer(originalBuffer);
                    return true;
                } else if (new Reference(HISTORY_INCREMENTAL_SEARCH_BACKWARD).equals(o)) {
                    backward = true;
                    if (searchTerm.length() == 0) {
                        searchTerm.append(previousSearchTerm);
                    }
                    if (searchIndex > 0) {
                        searchIndex = searchBackwards(searchTerm.toString(), searchIndex, false);
                    }
                } else if (new Reference(HISTORY_INCREMENTAL_SEARCH_FORWARD).equals(o)) {
                    backward = false;
                    if (searchTerm.length() == 0) {
                        searchTerm.append(previousSearchTerm);
                    }
                    if (searchIndex > -1 && searchIndex < history.size() - 1) {
                        searchIndex = searchForwards(searchTerm.toString(), searchIndex, false);
                    }
                } else if (new Reference(BACKWARD_DELETE_CHAR).equals(o)) {
                    if (searchTerm.length() > 0) {
                        searchTerm.deleteCharAt(searchTerm.length() - 1);
                        if (backward) {
                            searchIndex = searchBackwards(searchTerm.toString(), history.index(), false);
                        } else {
                            searchIndex = searchForwards(searchTerm.toString(), history.index(), false);
                        }
                    }
                } else if (new Reference(SELF_INSERT).equals(o)) {
                    searchTerm.append(getLastBinding());
                    if (backward) {
                        searchIndex = searchBackwards(searchTerm.toString(), history.index(), false);
                    } else {
                        searchIndex = searchForwards(searchTerm.toString(), history.index(), false);
                    }
                } else {
                    // Set buffer and cursor position to the found string.
                    if (searchIndex != -1) {
                        history.moveTo(searchIndex);
                    }
                    pushBackBinding();
                    return true;
                }

                // print the search status
                if (searchTerm.length() == 0) {
                    printSearchStatus("", "", backward);
                    searchIndex = -1;
                } else {
                    if (searchIndex == -1) {
                        beep();
                        printSearchStatus(searchTerm.toString(), "", backward);
                    } else {
                        printSearchStatus(searchTerm.toString(), history.get(searchIndex), backward);
                    }
                }
                redisplay();
            }
        } finally {
            searchTerm = null;
            searchIndex = -1;
            post = null;
        }
    }

    private void pushBackBinding() {
        pushBackBinding(false);
    }

    private void pushBackBinding(boolean skip) {
        String s = getLastBinding();
        if (s != null) {
            bindingReader.runMacro(s);
            skipRedisplay = skip;
        }
    }

    protected boolean historySearchForward() {
        if (historyBuffer == null || buf.length() == 0
                || !buf.toString().equals(history.current())) {
            historyBuffer = buf.copy();
            searchBuffer = getFirstWord();
        }
        int index = history.index() + 1;

        if (index < history.size()) {
            int searchIndex = searchForwards(searchBuffer.toString(), index, true);
            if (searchIndex == -1) {
                history.moveToEnd();
                if (!buf.toString().equals(historyBuffer.toString())) {
                    setBuffer(historyBuffer.toString());
                    historyBuffer = null;
                } else {
                    return false;
                }
            } else {
                // Maintain cursor position while searching.
                if (history.moveTo(searchIndex)) {
                    setBuffer(history.current());
                } else {
                    history.moveToEnd();
                    setBuffer(historyBuffer.toString());
                    return false;
                }
            }
        } else {
            history.moveToEnd();
            if (!buf.toString().equals(historyBuffer.toString())) {
                setBuffer(historyBuffer.toString());
                historyBuffer = null;
            } else {
                return false;
            }
        }
        return true;
    }

    private CharSequence getFirstWord() {
        String s = buf.toString();
        int i = 0;
        while (i < s.length() && !Character.isWhitespace(s.charAt(i))) {
            i++;
        }
        return s.substring(0, i);
    }

    protected boolean historySearchBackward() {
        if (historyBuffer == null || buf.length() == 0
                || !buf.toString().equals(history.current())) {
            historyBuffer = buf.copy();
            searchBuffer = getFirstWord();
        }
        int searchIndex = searchBackwards(searchBuffer.toString(), history.index(), true);

        if (searchIndex == -1) {
            return false;
        } else {
            // Maintain cursor position while searching.
            if (history.moveTo(searchIndex)) {
                setBuffer(history.current());
            } else {
                return false;
            }
        }
        return true;
    }

    //
    // History search
    //
    /**
     * Search backward in history from a given position.
     *
     * @param searchTerm substring to search for.
     * @param startIndex the index from which on to search
     * @return index where this substring has been found, or -1 else.
     */
    public int searchBackwards(String searchTerm, int startIndex) {
        return searchBackwards(searchTerm, startIndex, false);
    }

    /**
     * Search backwards in history from the current position.
     *
     * @param searchTerm substring to search for.
     * @return index where the substring has been found, or -1 else.
     */
    public int searchBackwards(String searchTerm) {
        return searchBackwards(searchTerm, history.index(), false);
    }


    public int searchBackwards(String searchTerm, int startIndex, boolean startsWith) {
        ListIterator<History.Entry> it = history.iterator(startIndex);
        while (it.hasPrevious()) {
            History.Entry e = it.previous();
            if (startsWith) {
                if (e.line().startsWith(searchTerm)) {
                    return e.index();
                }
            } else {
                if (e.line().contains(searchTerm)) {
                    return e.index();
                }
            }
        }
        return -1;
    }

    public int searchForwards(String searchTerm, int startIndex, boolean startsWith) {
        if (startIndex >= history.size()) {
            startIndex = history.size() - 1;
        }
        ListIterator<History.Entry> it = history.iterator(startIndex);
        if (searchIndex != -1 && it.hasNext()) {
            it.next();
        }
        while (it.hasNext()) {
            History.Entry e = it.next();
            if (startsWith) {
                if (e.line().startsWith(searchTerm)) {
                    return e.index();
                }
            } else {
                if (e.line().contains(searchTerm)) {
                    return e.index();
                }
            }
        }
        return -1;
    }

    /**
     * Search forward in history from a given position.
     *
     * @param searchTerm substring to search for.
     * @param startIndex the index from which on to search
     * @return index where this substring has been found, or -1 else.
     */
    public int searchForwards(String searchTerm, int startIndex) {
        return searchForwards(searchTerm, startIndex, false);
    }
    /**
     * Search forwards in history from the current position.
     *
     * @param searchTerm substring to search for.
     * @return index where the substring has been found, or -1 else.
     */
    public int searchForwards(String searchTerm) {
        return searchForwards(searchTerm, history.index());
    }

    public void printSearchStatus(String searchTerm, String match, boolean backward) {
        String searchLabel = backward ? "bck-i-search" : "i-search";
        post = () -> new AttributedString(searchLabel + ": " + searchTerm + "_");
        setBuffer(match);
        buf.move(match.indexOf(searchTerm) - buf.cursor());
    }

    protected boolean quit() {
        getBuffer().clear();
        return acceptLine();
    }

    protected boolean acceptLine() {
        parsedLine = null;
        String str = buf.toString();
        if (!isSet(Option.DISABLE_EVENT_EXPANSION)) {
            try {
                String exp = expander.expandHistory(history, str);
                if (!exp.equals(str)) {
                    str = exp;
                    buf.clear();
                    buf.write(exp);
                    if (isSet(Option.HISTORY_VERIFY)) {
                        return true;
                    }
                }
            } catch (IllegalArgumentException e) {
                // Ignore
            }
        }
        try {
            parsedLine = parser.parse(str, str.length(), ParseContext.ACCEPT_LINE);
        } catch (EOFError e) {
            buf.write("\n");
            return true;
        } catch (SyntaxError e) {
            // do nothing
        }
        callWidget(CALLBACK_FINISH);
        state = State.DONE;
        return true;
    }

    protected boolean selfInsert() {
        for (int count = this.count; count > 0; count--) {
            putString(getLastBinding());
        }
        return true;
    }

    protected boolean selfInsertUnmeta() {
        if (getLastBinding().charAt(0) == '\u001b') {
            String s = getLastBinding().substring(1);
            if ("\r".equals(s)) {
                s = "\n";
            }
            for (int count = this.count; count > 0; count--) {
                putString(s);
            }
            return true;
        } else {
            return false;
        }
    }

    protected boolean overwriteMode() {
        overTyping = !overTyping;
        return true;
    }


    //
    // History Control
    //

    protected boolean beginningOfBufferOrHistory() {
        if (findbol() != 0) {
            buf.cursor(0);
            return true;
        } else {
            return beginningOfHistory();
        }
    }

    protected boolean beginningOfHistory() {
        if (history.moveToFirst()) {
            setBuffer(history.current());
            return true;
        } else {
            return false;
        }
    }

    protected boolean endOfBufferOrHistory() {
        if (findeol() != buf.length()) {
            buf.cursor(buf.length());
            return true;
        } else {
            return endOfHistory();
        }
    }

    protected boolean endOfHistory() {
        if (history.moveToLast()) {
            setBuffer(history.current());
            return true;
        } else {
            return false;
        }
    }

    protected boolean beginningOfLineHist() {
        if (count < 0) {
            return callNeg(this::endOfLineHist);
        }
        while (count-- > 0) {
            int bol = findbol();
            if (bol != buf.cursor()) {
                buf.cursor(bol);
            } else {
                moveHistory(false);
                buf.cursor(0);
            }
        }
        return true;
    }

    protected boolean endOfLineHist() {
        if (count < 0) {
            return callNeg(this::beginningOfLineHist);
        }
        while (count-- > 0) {
            int eol = findeol();
            if (eol != buf.cursor()) {
                buf.cursor(eol);
            } else {
                moveHistory(true);
            }
        }
        return true;
    }

    protected boolean upHistory() {
        while (count-- > 0) {
            if (!moveHistory(false)) {
                return !isSet(Option.HISTORY_BEEP);
            }
        }
        return true;
    }

    protected boolean downHistory() {
        while (count-- > 0) {
            if (!moveHistory(true)) {
                return !isSet(Option.HISTORY_BEEP);
            }
        }
        return true;
    }

    protected boolean viUpLineOrHistory() {
        return upLine()
                || upHistory() && viFirstNonBlank();
    }

    protected boolean viDownLineOrHistory() {
        return downLine()
                || downHistory() && viFirstNonBlank();
    }

    protected boolean upLine() {
        return buf.up();
    }

    protected boolean downLine() {
        return buf.down();
    }

    protected boolean upLineOrHistory() {
        return upLine() || upHistory();
    }

    protected boolean upLineOrSearch() {
        return upLine() || historySearchBackward();
    }

    protected boolean downLineOrHistory() {
        return downLine() || downHistory();
    }

    protected boolean downLineOrSearch() {
        return downLine() || historySearchForward();
    }

    protected boolean viCmdMode() {
        // If we are re-entering move mode from an
        // aborted yank-to, delete-to, change-to then
        // don't move the cursor back. The cursor is
        // only move on an explicit entry to movement
        // mode.
        if (state == State.NORMAL) {
            buf.move(-1);
        }
        return setKeyMap(VICMD);
    }

    protected boolean viInsert() {
        return setKeyMap(VIINS);
    }

    protected boolean viAddNext() {
        buf.move(1);
        return setKeyMap(VIINS);
    }

    protected boolean viAddEol() {
        return endOfLine() && setKeyMap(VIINS);
    }

    protected boolean emacsEditingMode() {
        return setKeyMap(EMACS);
    }

    protected boolean viChangeWholeLine() {
        return viFirstNonBlank() && viChangeEol();
    }

    protected boolean viChangeEol() {
        return viChange(buf.cursor(), buf.length())
                && setKeyMap(VIINS);
    }

    protected boolean viKillEol() {
        int eol = findeol();
        if (buf.cursor() == eol) {
            return false;
        }
        killRing.add(buf.substring(buf.cursor(), eol));
        buf.delete(eol - buf.cursor());
        return true;
    }

    protected boolean quotedInsert() {
        int c = readCharacter();
        while (count-- > 0) {
            putString(new String(Character.toChars(c)));
        }
        return true;
    }

    protected boolean viKillWholeLine() {
        return killWholeLine() && setKeyMap(VIINS);
    }

    protected boolean viInsertBol() {
        return beginningOfLine() && setKeyMap(VIINS);
    }

    protected boolean backwardDeleteChar() {
        if (count < 0) {
            return callNeg(this::deleteChar);
        }
        if (buf.cursor() == 0) {
            return false;
        }
        buf.backspace(count);
        return true;
    }

    protected boolean viFirstNonBlank() {
        beginningOfLine();
        while (buf.cursor() < buf.length() && isWhitespace(buf.currChar())) {
            buf.move(1);
        }
        return true;
    }

    protected boolean viBeginningOfLine() {
        buf.cursor(findbol());
        return true;
    }

    protected boolean viEndOfLine() {
        if (count < 0) {
            return false;
        }
        while (count-- > 0) {
            buf.cursor(findeol() + 1);
        }
        buf.move(-1);
        return true;
    }

    protected boolean beginningOfLine() {
        while (count-- > 0) {
            while (buf.move(-1) == -1 && buf.prevChar() != '\n') ;
        }
        return true;
    }

    protected boolean endOfLine() {
        while (count-- > 0) {
            while (buf.move(1) == 1 && buf.currChar() != '\n') ;
        }
        return true;
    }

    protected boolean deleteChar() {
        if (count < 0) {
            return callNeg(this::backwardDeleteChar);
        }
        if (buf.cursor() == buf.length()) {
            return false;
        }
        buf.delete(count);
        return true;
    }

    /**
     * Deletes the previous character from the cursor position
     */
    protected boolean viBackwardDeleteChar() {
        for (int i = 0; i < count; i++) {
            if (!buf.backspace()) {
                return false;
            }
        }
        return true;
    }

    /**
     * Deletes the character you are sitting on and sucks the rest of
     * the line in from the right.
     */
    protected boolean viDeleteChar() {
        for (int i = 0; i < count; i++) {
            if (!buf.delete()) {
                return false;
            }
        }
        return true;
    }

    /**
     * Switches the case of the current character from upper to lower
     * or lower to upper as necessary and advances the cursor one
     * position to the right.
     */
    protected boolean viSwapCase() {
        for (int i = 0; i < count; i++) {
            if (buf.cursor() < buf.length()) {
                int ch = buf.atChar(buf.cursor());
                ch = switchCase(ch);
                buf.currChar(ch);
                buf.move(1);
            } else {
                return false;
            }
        }
        return true;
    }

    /**
     * Implements the vi change character command (in move-mode "r"
     * followed by the character to change to).
     */
    protected boolean viReplaceChars() {
        int c = readCharacter();
        // EOF, ESC, or CTRL-C aborts.
        if (c < 0 || c == '\033' || c == '\003') {
            return true;
        }

        for (int i = 0; i < count; i++) {
            if (buf.currChar((char) c)) {
                if (i < count - 1) {
                    buf.move(1);
                }
            } else {
                return false;
            }
        }
        return true;
    }

    protected boolean viChange(int startPos, int endPos) {
        return doViDeleteOrChange(startPos, endPos, true);
    }

    protected boolean viDeleteTo(int startPos, int endPos) {
        return doViDeleteOrChange(startPos, endPos, false);
    }

    /**
     * Performs the vi "delete-to" action, deleting characters between a given
     * span of the input line.
     * @param startPos The start position
     * @param endPos The end position.
     * @param isChange If true, then the delete is part of a change operationg
     *    (e.g. "c$" is change-to-end-of line, so we first must delete to end
     *    of line to start the change
     * @return true if it succeeded, false otherwise
     */
    protected boolean doViDeleteOrChange(int startPos, int endPos, boolean isChange) {
        if (startPos == endPos) {
            return true;
        }

        if (endPos < startPos) {
            int tmp = endPos;
            endPos = startPos;
            startPos = tmp;
        }

        buf.cursor(startPos);
        buf.delete(endPos - startPos);

        // If we are doing a delete operation (e.g. "d$") then don't leave the
        // cursor dangling off the end. In reality the "isChange" flag is silly
        // what is really happening is that if we are in "move-mode" then the
        // cursor can't be moved off the end of the line, but in "edit-mode" it
        // is ok, but I have no easy way of knowing which mode we are in.
        if (! isChange && startPos > 0 && startPos == buf.length()) {
            buf.move(-1);
        }
        return true;
    }

    /**
     * Implement the "vi" yank-to operation.  This operation allows you
     * to yank the contents of the current line based upon a move operation,
     * for example "yw" yanks the current word, "3yw" yanks 3 words, etc.
     *
     * @param startPos The starting position from which to yank
     * @param endPos The ending position to which to yank
     * @return true if the yank succeeded
     */
    protected boolean viYankTo(int startPos, int endPos) {
        int cursorPos = startPos;

        if (endPos < startPos) {
            int tmp = endPos;
            endPos = startPos;
            startPos = tmp;
        }

        if (startPos == endPos) {
            yankBuffer = "";
            return true;
        }

        yankBuffer = buf.substring(startPos, endPos);

        /*
         * It was a movement command that moved the cursor to find the
         * end position, so put the cursor back where it started.
         */
        buf.cursor(cursorPos);
        return true;
    }

    /**
     * Pasts the yank buffer to the right of the current cursor position
     * and moves the cursor to the end of the pasted region.
     */
    protected boolean viPutAfter() {
        if (yankBuffer.length () != 0) {
            if (buf.cursor() < buf.length()) {
                buf.move(1);
            }
            for (int i = 0; i < count; i++) {
                putString(yankBuffer);
            }
            buf.move(-1);
        }
        return true;
    }

    protected boolean doLowercaseVersion() {
        bindingReader.runMacro(getLastBinding().toLowerCase());
        return true;
    }

    protected boolean setMarkCommand() {
        if (count < 0) {
            regionActive = RegionType.NONE;
            return true;
        }
        regionMark = buf.cursor();
        regionActive = RegionType.CHAR;
        return true;
    }

    protected boolean exchangePointAndMark() {
        if (count == 0) {
            regionActive = RegionType.CHAR;
            return true;
        }
        int x = regionMark;
        regionMark = buf.cursor();
        buf.cursor(x);
        if (buf.cursor() > buf.length()) {
            buf.cursor(buf.length());
        }
        if (count > 0) {
            regionActive = RegionType.CHAR;
        }
        return true;
    }

    protected boolean visualMode() {
        if (isInViMoveOperation()) {
            isArgDigit = true;
            forceLine = false;
            forceChar = true;
            return true;
        }
        if (regionActive == RegionType.NONE) {
            regionMark = buf.cursor();
            regionActive = RegionType.CHAR;
        } else if (regionActive == RegionType.CHAR) {
            regionActive = RegionType.NONE;
        } else if (regionActive == RegionType.LINE) {
            regionActive = RegionType.CHAR;
        }
        return true;
    }

    protected boolean visualLineMode() {
        if (isInViMoveOperation()) {
            isArgDigit = true;
            forceLine = true;
            forceChar = false;
            return true;
        }
        if (regionActive == RegionType.NONE) {
            regionMark = buf.cursor();
            regionActive = RegionType.LINE;
        } else if (regionActive == RegionType.CHAR) {
            regionActive = RegionType.LINE;
        } else if (regionActive == RegionType.LINE) {
            regionActive = RegionType.NONE;
        }
        return true;
    }

    protected boolean deactivateRegion() {
        regionActive = RegionType.NONE;
        return true;
    }

    protected boolean whatCursorPosition() {
        post = () -> {
            AttributedStringBuilder sb = new AttributedStringBuilder();
            if (buf.cursor() < buf.length()) {
                int c = buf.currChar();
                sb.append("Char: ");
                if (c == ' ') {
                    sb.append("SPC");
                } else if (c == '\n') {
                    sb.append("LFD");
                } else if (c < 32) {
                    sb.append('^');
                    sb.append((char) (c + 'A' - 1));
                } else if (c == 127) {
                    sb.append("^?");
                } else {
                    sb.append((char) c);
                }
                sb.append(" (");
                sb.append("0").append(Integer.toOctalString(c)).append(" ");
                sb.append(Integer.toString(c)).append(" ");
                sb.append("0x").append(Integer.toHexString(c)).append(" ");
                sb.append(")");
            } else {
                sb.append("EOF");
            }
            sb.append("   ");
            sb.append("point ");
            sb.append(Integer.toString(buf.cursor() + 1));
            sb.append(" of ");
            sb.append(Integer.toString(buf.length() + 1));
            sb.append(" (");
            sb.append(Integer.toString(buf.length() == 0 ? 100 : ((100 * buf.cursor()) / buf.length())));
            sb.append("%)");
            sb.append("   ");
            sb.append("column ");
            sb.append(Integer.toString(buf.cursor() - findbol()));
            return sb.toAttributedString();
        };
        return true;
    }

    protected Map<String, Widget> builtinWidgets() {
        Map<String, Widget> widgets = new HashMap<>();
        widgets.put(ACCEPT_LINE, this::acceptLine);
        widgets.put(ARGUMENT_BASE, this::argumentBase);
        widgets.put(BACKWARD_CHAR, this::backwardChar);
        widgets.put(BACKWARD_DELETE_CHAR, this::backwardDeleteChar);
        widgets.put(BACKWARD_DELETE_WORD, this::backwardDeleteWord);
        widgets.put(BACKWARD_KILL_LINE, this::backwardKillLine);
        widgets.put(BACKWARD_KILL_WORD, this::backwardKillWord);
        widgets.put(BACKWARD_WORD, this::backwardWord);
        widgets.put(BEEP, this::beep);
        widgets.put(BEGINNING_OF_BUFFER_OR_HISTORY, this::beginningOfBufferOrHistory);
        widgets.put(BEGINNING_OF_HISTORY, this::beginningOfHistory);
        widgets.put(BEGINNING_OF_LINE, this::beginningOfLine);
        widgets.put(BEGINNING_OF_LINE_HIST, this::beginningOfLineHist);
        widgets.put(CAPITALIZE_WORD, this::capitalizeWord);
        widgets.put(CLEAR_SCREEN, this::clearScreen);
        widgets.put(COMPLETE_PREFIX, this::completePrefix);
        widgets.put(COMPLETE_WORD, this::completeWord);
        widgets.put(COPY_PREV_WORD, this::copyPrevWord);
        widgets.put(COPY_REGION_AS_KILL, this::copyRegionAsKill);
        widgets.put(DELETE_CHAR, this::deleteChar);
        widgets.put(DELETE_CHAR_OR_LIST, this::deleteCharOrList);
        widgets.put(DELETE_WORD, this::deleteWord);
        widgets.put(DIGIT_ARGUMENT, this::digitArgument);
        widgets.put(DO_LOWERCASE_VERSION, this::doLowercaseVersion);
        widgets.put(DOWN_CASE_WORD, this::downCaseWord);
        widgets.put(DOWN_LINE, this::downLine);
        widgets.put(DOWN_LINE_OR_HISTORY, this::downLineOrHistory);
        widgets.put(DOWN_LINE_OR_SEARCH, this::downLineOrSearch);
        widgets.put(DOWN_HISTORY, this::downHistory);
        widgets.put(EMACS_EDITING_MODE, this::emacsEditingMode);
        widgets.put(EMACS_BACKWARD_WORD, this::emacsBackwardWord);
        widgets.put(EMACS_FORWARD_WORD, this::emacsForwardWord);
        widgets.put(END_OF_BUFFER_OR_HISTORY, this::endOfBufferOrHistory);
        widgets.put(END_OF_HISTORY, this::endOfHistory);
        widgets.put(END_OF_LINE, this::endOfLine);
        widgets.put(END_OF_LINE_HIST, this::endOfLineHist);
        widgets.put(EXCHANGE_POINT_AND_MARK, this::exchangePointAndMark);
        widgets.put(EXPAND_HISTORY, this::expandHistory);
        widgets.put(EXPAND_OR_COMPLETE, this::expandOrComplete);
        widgets.put(EXPAND_OR_COMPLETE_PREFIX, this::expandOrCompletePrefix);
        widgets.put(EXPAND_WORD, this::expandWord);
        widgets.put(FORWARD_CHAR, this::forwardChar);
        widgets.put(FORWARD_WORD, this::forwardWord);
        widgets.put(HISTORY_INCREMENTAL_SEARCH_BACKWARD, this::historyIncrementalSearchBackward);
        widgets.put(HISTORY_INCREMENTAL_SEARCH_FORWARD, this::historyIncrementalSearchForward);
        widgets.put(HISTORY_SEARCH_BACKWARD, this::historySearchBackward);
        widgets.put(HISTORY_SEARCH_FORWARD, this::historySearchForward);
        widgets.put(INSERT_CLOSE_CURLY, this::insertCloseCurly);
        widgets.put(INSERT_CLOSE_PAREN, this::insertCloseParen);
        widgets.put(INSERT_CLOSE_SQUARE, this::insertCloseSquare);
        widgets.put(INSERT_COMMENT, this::insertComment);
        widgets.put(KILL_BUFFER, this::killBuffer);
        widgets.put(KILL_LINE, this::killLine);
        widgets.put(KILL_REGION, this::killRegion);
        widgets.put(KILL_WHOLE_LINE, this::killWholeLine);
        widgets.put(KILL_WORD, this::killWord);
        widgets.put(LIST_CHOICES, this::listChoices);
        widgets.put(MENU_COMPLETE, this::menuComplete);
        widgets.put(MENU_EXPAND_OR_COMPLETE, this::menuExpandOrComplete);
        widgets.put(NEG_ARGUMENT, this::negArgument);
        widgets.put(OVERWRITE_MODE, this::overwriteMode);
//        widgets.put(PASTE_FROM_CLIPBOARD, this::pasteFromClipboard);
//        widgets.put(QUIT, this::quit);
        widgets.put(QUOTED_INSERT, this::quotedInsert);
        widgets.put(REDISPLAY, this::redisplay);
        widgets.put(REDO, this::redo);
        widgets.put(SELF_INSERT, this::selfInsert);
        widgets.put(SELF_INSERT_UNMETA, this::selfInsertUnmeta);
        widgets.put(SEND_BREAK, this::sendBreak);
        widgets.put(SET_MARK_COMMAND, this::setMarkCommand);
        widgets.put(TRANSPOSE_CHARS, this::transposeChars);
        widgets.put(TRANSPOSE_WORDS, this::transposeWords);
        widgets.put(UNDEFINED_KEY, this::undefinedKey);
        widgets.put(UNIVERSAL_ARGUMENT, this::universalArgument);
        widgets.put(UNDO, this::undo);
        widgets.put(UP_CASE_WORD, this::upCaseWord);
        widgets.put(UP_HISTORY, this::upHistory);
        widgets.put(UP_LINE, this::upLine);
        widgets.put(UP_LINE_OR_HISTORY, this::upLineOrHistory);
        widgets.put(UP_LINE_OR_SEARCH, this::upLineOrSearch);
        widgets.put(VI_ADD_EOL, this::viAddEol);
        widgets.put(VI_ADD_NEXT, this::viAddNext);
        widgets.put(VI_BACKWARD_CHAR, this::viBackwardChar);
        widgets.put(VI_BACKWARD_DELETE_CHAR, this::viBackwardDeleteChar);
        widgets.put(VI_BACKWARD_BLANK_WORD, this::viBackwardBlankWord);
        widgets.put(VI_BACKWARD_BLANK_WORD_END, this::viBackwardBlankWordEnd);
        widgets.put(VI_BACKWARD_KILL_WORD, this::viBackwardKillWord);
        widgets.put(VI_BACKWARD_WORD, this::viBackwardWord);
        widgets.put(VI_BACKWARD_WORD_END, this::viBackwardWordEnd);
        widgets.put(VI_BEGINNING_OF_LINE, this::viBeginningOfLine);
        widgets.put(VI_CMD_MODE, this::viCmdMode);
        widgets.put(VI_DIGIT_OR_BEGINNING_OF_LINE, this::viDigitOrBeginningOfLine);
        widgets.put(VI_DOWN_LINE_OR_HISTORY, this::viDownLineOrHistory);
        widgets.put(VI_CHANGE, this::viChange);
        widgets.put(VI_CHANGE_EOL, this::viChangeEol);
        widgets.put(VI_CHANGE_WHOLE_LINE, this::viChangeWholeLine);
        widgets.put(VI_DELETE_CHAR, this::viDeleteChar);
        widgets.put(VI_DELETE, this::viDelete);
        widgets.put(VI_END_OF_LINE, this::viEndOfLine);
        widgets.put(VI_KILL_EOL, this::viKillEol);
        widgets.put(VI_FIRST_NON_BLANK, this::viFirstNonBlank);
        widgets.put(VI_FIND_NEXT_CHAR, this::viFindNextChar);
        widgets.put(VI_FIND_NEXT_CHAR_SKIP, this::viFindNextCharSkip);
        widgets.put(VI_FIND_PREV_CHAR, this::viFindPrevChar);
        widgets.put(VI_FIND_PREV_CHAR_SKIP, this::viFindPrevCharSkip);
        widgets.put(VI_FORWARD_BLANK_WORD, this::viForwardBlankWord);
        widgets.put(VI_FORWARD_BLANK_WORD_END, this::viForwardBlankWordEnd);
        widgets.put(VI_FORWARD_CHAR, this::viForwardChar);
        widgets.put(VI_FORWARD_WORD, this::viForwardWord);
        widgets.put(VI_FORWARD_WORD, this::viForwardWord);
        widgets.put(VI_FORWARD_WORD_END, this::viForwardWordEnd);
        widgets.put(VI_HISTORY_SEARCH_BACKWARD, this::viHistorySearchBackward);
        widgets.put(VI_HISTORY_SEARCH_FORWARD, this::viHistorySearchForward);
        widgets.put(VI_INSERT, this::viInsert);
        widgets.put(VI_INSERT_BOL, this::viInsertBol);
        widgets.put(VI_INSERT_COMMENT, this::viInsertComment);
        widgets.put(VI_KILL_LINE, this::viKillWholeLine);
        widgets.put(VI_MATCH_BRACKET, this::viMatchBracket);
        widgets.put(VI_PUT_AFTER, this::viPutAfter);
        widgets.put(VI_REPEAT_FIND, this::viRepeatFind);
        widgets.put(VI_REPEAT_SEARCH, this::viRepeatSearch);
        widgets.put(VI_REPLACE_CHARS, this::viReplaceChars);
        widgets.put(VI_REV_REPEAT_FIND, this::viRevRepeatFind);
        widgets.put(VI_REV_REPEAT_SEARCH, this::viRevRepeatSearch);
        widgets.put(VI_SWAP_CASE, this::viSwapCase);
        widgets.put(VI_UP_LINE_OR_HISTORY, this::viUpLineOrHistory);
        widgets.put(VI_YANK, this::viYankTo);
        widgets.put(VISUAL_LINE_MODE, this::visualLineMode);
        widgets.put(VISUAL_MODE, this::visualMode);
        widgets.put(WHAT_CURSOR_POSITION, this::whatCursorPosition);
        widgets.put(YANK, this::yank);
        widgets.put(YANK_POP, this::yankPop);
        widgets.put(MOUSE, this::mouse);
        return widgets;
    }

    public boolean redisplay() {
        redisplay(true);
        return true;
    }

    protected void redisplay(boolean flush) {
        if (skipRedisplay) {
            skipRedisplay = false;
            return;
        }
        // TODO: support TERM_SHORT, terminal lines < 3
        List<AttributedString> secondaryPrompts = new ArrayList<>();
        AttributedString full = getDisplayedBufferWithPrompts(secondaryPrompts);

        List<AttributedString> newLines;
        if (size.getColumns() <= 0) {
            newLines = new ArrayList<>();
            newLines.add(full);
        } else {
<<<<<<< HEAD
            newLines = full.toAttributedString().columnSplitLength(size.getColumns(), true);
=======
            newLines = full.columnSplitLength(size.getColumns());
>>>>>>> 99ded1b1
        }

        List<AttributedString> rightPromptLines;
        if (rightPrompt.length() == 0 || size.getColumns() <= 0) {
            rightPromptLines = new ArrayList<>();
        } else {
            rightPromptLines = rightPrompt.columnSplitLength(size.getColumns());
        }
        while (newLines.size() < rightPromptLines.size()) {
            newLines.add(new AttributedString(""));
        }
        for (int i = 0; i < rightPromptLines.size(); i++) {
            AttributedString line = rightPromptLines.get(i);
            newLines.set(i, addRightPrompt(line, newLines.get(i)));
        }

        int cursorPos = -1;
        if (size.getColumns() > 0) {
            // TODO: buf.upToCursor() does not take into account the mask which could modify the display length
            // TODO: in case of wide chars
            AttributedStringBuilder sb = new AttributedStringBuilder().tabs(TAB_WIDTH);
            sb.append(prompt);
            sb.append(insertSecondaryPrompts(new AttributedString(buf.upToCursor()), secondaryPrompts, false));
            List<AttributedString> promptLines = sb.columnSplitLength(size.getColumns());
            if (!promptLines.isEmpty()) {
                cursorPos = size.cursorPos(promptLines.size() - 1,
                                           promptLines.get(promptLines.size() - 1).columnLength());
            }
        }

        display.update(newLines, cursorPos);

        if (flush) {
            flush();
        }
    }

    private AttributedString getDisplayedBufferWithPrompts(List<AttributedString> secondaryPrompts) {
        AttributedString attBuf;
        String buffer = buf.toString();
        if (mask != null) {
            if (mask == NULL_MASK) {
                buffer = "";
            } else {
                StringBuilder sb = new StringBuilder();
                for (int i = buffer.length(); i-- > 0;) {
                    sb.append((char) mask);
                }
                buffer = sb.toString();
            }
            attBuf = new AttributedString(buffer);
        } else if (highlighter != null) {
            attBuf = highlighter.highlight(this, buffer);
        } else {
            attBuf = new AttributedString(buffer);
        }

        AttributedString tNewBuf = insertSecondaryPrompts(attBuf, secondaryPrompts);
        AttributedStringBuilder full = new AttributedStringBuilder().tabs(TAB_WIDTH);
        full.append(prompt);
        full.append(tNewBuf);
        if (post != null) {
            full.append("\n");
            full.append(post.get());
        }
        return full.toAttributedString();
    }

    private AttributedString expandPromptPattern(String pattern, int padToWidth,
                                                 String message, int line) {
        ArrayList<AttributedString> parts = new ArrayList<>();
        boolean isHidden = false;
        int padPartIndex = -1;
        StringBuilder padPartString = null;
        StringBuilder sb = new StringBuilder();
        // Add "%{" to avoid special case for end of string.
        pattern = pattern + "%{";
        int plen = pattern.length();
        int padChar = -1;
        int padPos = -1;
        int cols = 0;
        for (int i = 0; i < plen; ) {
            char ch = pattern.charAt(i++);
            if (ch == '%' && i < plen) {
                int count = 0;
                boolean countSeen = false;
                decode: while (true) {
                    ch = pattern.charAt(i++);
                    switch (ch) {
                       case '{':
                       case '}':
                           String str = sb.toString();
                           AttributedString astr;
                           if (!isHidden) {
                               astr = AttributedString.fromAnsi(str);
                               cols += astr.columnLength();
                           } else {
                               astr = new AttributedString(str, AttributedStyle.HIDDEN);
                           }
                           if (padPartIndex == parts.size()) {
                               padPartString = sb;
                               if (i < plen) {
                                   sb = new StringBuilder();
                               }
                           } else {
                               sb.setLength(0);
                           }
                           parts.add(astr);
                           isHidden = ch == '{';
                            break decode;
                        case '%':
                            sb.append(ch);
                            break decode;
                        case 'N':
                            sb.append(getInt(LINE_OFFSET, 0) + line);
                            break decode;
                        case 'M':
                            if (message != null)
                                sb.append(message);
                            break decode;
                        case 'P':
                            if (countSeen && count >= 0)
                                padToWidth = count;
                            if (i < plen) {
                                padChar = pattern.charAt(i++);
                                // FIXME check surrogate
                            }
                            padPos = sb.length();
                            padPartIndex = parts.size();
                            break decode;
                        case '-':
                        case '0':
                        case '1':
                        case '2':
                        case '3':
                        case '4':
                        case '5':
                        case '6':
                        case '7':
                        case '8':
                        case '9':
                            boolean neg = false;
                            if (ch == '-') {
                                neg = true;
                                ch = pattern.charAt(i++);
                            }
                            countSeen = true;
                            count = 0;
                            while (ch >= '0' && ch <= '9') {
                                count = (count < 0 ? 0 : 10 * count) + (ch - '0');
                                ch = pattern.charAt(i++);
                            }
                            if (neg) {
                                count = -count;
                            }
                            i--;
                            break;
                        default:
                            break decode;
                    }
                }
            } else
                sb.append(ch);
        }
        if (padToWidth > cols) {
            int padCharCols = WCWidth.wcwidth(padChar);
            int padCount = (padToWidth - cols) / padCharCols;
            sb = padPartString;
            while (--padCount >= 0)
                sb.insert(padPos, (char) padChar); // FIXME if wide
            parts.set(padPartIndex, AttributedString.fromAnsi(sb.toString()));
        }
        return AttributedString.join(null, parts);
    }

    private AttributedString insertSecondaryPrompts(AttributedString str, List<AttributedString> prompts) {
        return insertSecondaryPrompts(str, prompts, true);
    }

    private AttributedString insertSecondaryPrompts(AttributedString strAtt, List<AttributedString> prompts, boolean computePrompts) {
        Objects.requireNonNull(prompts);
        List<AttributedString> lines = strAtt.columnSplitLength(Integer.MAX_VALUE);
        AttributedStringBuilder sb = new AttributedStringBuilder();
        String secondaryPromptPattern = getString(SECONDARY_PROMPT_PATTERN, DEFAULT_SECONDARY_PROMPT_PATTERN);
        boolean needsMessage = secondaryPromptPattern.contains("%M");
        AttributedStringBuilder buf = new AttributedStringBuilder();
        int width = 0;
        List<String> missings = new ArrayList<>();
        if (computePrompts && secondaryPromptPattern.contains("%P")) {
            width = prompt.columnLength();
            for (int line = 0; line < lines.size() - 1; line++) {
                AttributedString prompt;
                buf.append(lines.get(line)).append("\n");
                String missing = "";
                if (needsMessage) {
                    try {
                        parser.parse(buf.toString(), buf.length(), ParseContext.SECONDARY_PROMPT);
                    } catch (EOFError e) {
                        missing = e.getMissing();
                    } catch (SyntaxError e) {
                        // Ignore
                    }
                }
                missings.add(missing);
                prompt = expandPromptPattern(secondaryPromptPattern, 0, missing, line + 1);
                width = Math.max(width, prompt.columnLength());
            }
            buf.setLength(0);
        }
        int line = 0;
        while (line < lines.size() - 1) {
            sb.append(lines.get(line)).append("\n");
            buf.append(lines.get(line)).append("\n");
            AttributedString prompt;
            if (computePrompts) {
                String missing = "";
                if (needsMessage) {
                    if (missings.isEmpty()) {
                        try {
                            parser.parse(buf.toString(), buf.length(), ParseContext.SECONDARY_PROMPT);
                        } catch (EOFError e) {
                            missing = e.getMissing();
                        } catch (SyntaxError e) {
                            // Ignore
                        }
                    } else {
                        missing = missings.get(line);
                    }
                }
                prompt = expandPromptPattern(secondaryPromptPattern, width, missing, line + 1);
            } else {
                prompt = prompts.get(line);
            }
            prompts.add(prompt);
            sb.append(prompt);
            line++;
        }
        sb.append(lines.get(line));
        buf.append(lines.get(line));
        return sb.toAttributedString();
    }

    private AttributedString addRightPrompt(AttributedString prompt, AttributedString line) {
        int width = prompt.columnLength();
        int nb = size.getColumns() - width - line.columnLength() - 3;
        if (nb >= 0) {
            AttributedStringBuilder sb = new AttributedStringBuilder(size.getColumns());
            sb.append(line);
            for (int j = 0; j < nb + 2; j++) {
                sb.append(' ');
            }
            sb.append(prompt);
            line = sb.toAttributedString();
        }
        return line;
    }

    //
    // Completion
    //

    protected boolean insertTab() {
        return isSet(Option.INSERT_TAB)
                    && getLastBinding().equals("\t")
                    && buf.toString().matches("(^|[\\s\\S]*\n)[\r\n\t ]*");
    }

    protected boolean expandHistory() {
        String str = buf.toString();
        String exp = expander.expandHistory(history, str);
        if (!exp.equals(str)) {
            buf.clear();
            buf.write(exp);
            return true;
        } else {
            return false;
        }
    }

    enum CompletionType {
        Expand,
        ExpandComplete,
        Complete,
        List,
    }

    protected boolean expandWord() {
        if (insertTab()) {
            return selfInsert();
        } else {
            return doComplete(CompletionType.Expand, isSet(Option.MENU_COMPLETE), false);
        }
    }

    protected boolean expandOrComplete() {
        if (insertTab()) {
            return selfInsert();
        } else {
            return doComplete(CompletionType.ExpandComplete, isSet(Option.MENU_COMPLETE), false);
        }
    }

    protected boolean expandOrCompletePrefix() {
        if (insertTab()) {
            return selfInsert();
        } else {
            return doComplete(CompletionType.ExpandComplete, isSet(Option.MENU_COMPLETE), true);
        }
    }

    protected boolean completeWord() {
        if (insertTab()) {
            return selfInsert();
        } else {
            return doComplete(CompletionType.Complete, isSet(Option.MENU_COMPLETE), false);
        }
    }

    protected boolean menuComplete() {
        if (insertTab()) {
            return selfInsert();
        } else {
            return doComplete(CompletionType.Complete, true, false);
        }
    }

    protected boolean menuExpandOrComplete() {
        if (insertTab()) {
            return selfInsert();
        } else {
            return doComplete(CompletionType.ExpandComplete, true, false);
        }
    }

    protected boolean completePrefix() {
        if (insertTab()) {
            return selfInsert();
        } else {
            return doComplete(CompletionType.Complete, isSet(Option.MENU_COMPLETE), true);
        }
    }

    protected boolean listChoices() {
        return doComplete(CompletionType.List, isSet(Option.MENU_COMPLETE), false);
    }

    protected boolean deleteCharOrList() {
        if (buf.cursor() != buf.length() || buf.length() == 0) {
            return deleteChar();
        } else {
            return doComplete(CompletionType.List, isSet(Option.MENU_COMPLETE), false);
        }
    }

    protected boolean doComplete(CompletionType lst, boolean useMenu, boolean prefix) {
        // Try to expand history first
        // If there is actually an expansion, bail out now
        try {
            if (expandHistory()) {
                return true;
            }
        } catch (IllegalArgumentException e) {
            return false;
        }

        // Parse the command line and find completion candidates
        List<Candidate> candidates = new ArrayList<>();
        ParsedLine line;
        try {
            line = parser.parse(buf.toString(), buf.cursor(), ParseContext.COMPLETE);
            if (completer != null) {
                completer.complete(this, line, candidates);
            }
        } catch (Exception e) {
            return false;
        }

        if (lst == CompletionType.ExpandComplete || lst == CompletionType.Expand) {
            String w = expander.expandVar(line.word());
            if (!line.word().equals(w)) {
                if (prefix) {
                    buf.backspace(line.wordCursor());
                } else {
                    buf.move(line.word().length() - line.wordCursor());
                    buf.backspace(line.word().length());
                }
                buf.write(w);
                return true;
            }
            if (lst == CompletionType.Expand) {
                return false;
            } else {
                lst = CompletionType.Complete;
            }
        }

        boolean caseInsensitive = isSet(Option.CASE_INSENSITIVE);
        int errors = getInt(ERRORS, DEFAULT_ERRORS);

        // Build a list of sorted candidates
        NavigableMap<String, List<Candidate>> sortedCandidates =
                new TreeMap<>(caseInsensitive ? String.CASE_INSENSITIVE_ORDER : null);
        for (Candidate cand : candidates) {
            sortedCandidates
                    .computeIfAbsent(AttributedString.fromAnsi(cand.value()).toString(), s -> new ArrayList<>())
                    .add(cand);
        }

        // Find matchers
        // TODO: glob completion
        List<Function<Map<String, List<Candidate>>,
                      Map<String, List<Candidate>>>> matchers;
        Predicate<String> exact;
        if (prefix) {
            String wp = line.word().substring(0, line.wordCursor());
            matchers = Arrays.asList(
                    simpleMatcher(s -> s.startsWith(wp)),
                    simpleMatcher(s -> s.contains(wp)),
                    typoMatcher(wp, errors)
            );
            exact = s -> s.equals(wp);
        } else if (isSet(Option.COMPLETE_IN_WORD)) {
            String wd = line.word();
            String wp = wd.substring(0, line.wordCursor());
            String ws = wd.substring(line.wordCursor());
            Pattern p1 = Pattern.compile(Pattern.quote(wp) + ".*" + Pattern.quote(ws) + ".*");
            Pattern p2 = Pattern.compile(".*" + Pattern.quote(wp) + ".*" + Pattern.quote(ws) + ".*");
            matchers = Arrays.asList(
                    simpleMatcher(s -> p1.matcher(s).matches()),
                    simpleMatcher(s -> p2.matcher(s).matches()),
                    typoMatcher(wd, errors)
            );
            exact = s -> s.equals(wd);
        } else {
            String wd = line.word();
            matchers = Arrays.asList(
                    simpleMatcher(s -> s.startsWith(wd)),
                    simpleMatcher(s -> s.contains(wd)),
                    typoMatcher(wd, errors)
            );
            exact = s -> s.equals(wd);
        }
        // Find matching candidates
        Map<String, List<Candidate>> matching = Collections.emptyMap();
        for (Function<Map<String, List<Candidate>>,
                      Map<String, List<Candidate>>> matcher : matchers) {
            matching = matcher.apply(sortedCandidates);
            if (!matching.isEmpty()) {
                break;
            }
        }

        // If we have no matches, bail out
        if (matching.isEmpty()) {
            return false;
        }

        // If we only need to display the list, do it now
        if (lst == CompletionType.List) {
            List<Candidate> possible = matching.entrySet().stream()
                    .flatMap(e -> e.getValue().stream())
                    .collect(Collectors.toList());
            doList(possible, line.word(), false);
            return !possible.isEmpty();
        }

        // Check if there's a single possible match
        Candidate completion = null;
        // If there's a single possible completion
        if (matching.size() == 1) {
            completion = matching.values().stream().flatMap(Collection::stream)
                    .findFirst().orElse(null);
        }
        // Or if RECOGNIZE_EXACT is set, try to find an exact match
        else if (isSet(Option.RECOGNIZE_EXACT)) {
            completion = matching.values().stream().flatMap(Collection::stream)
                    .filter(Candidate::complete)
                    .filter(c -> exact.test(c.value()))
                    .findFirst().orElse(null);
        }
        // Complete and exit
        if (completion != null) {
            if (prefix) {
                buf.backspace(line.wordCursor());
            } else {
                buf.move(line.word().length() - line.wordCursor());
                buf.backspace(line.word().length());
            }
            buf.write(completion.value());
            if (completion.complete() && buf.currChar() != ' ') {
                buf.write(" ");
            }
            if (completion.suffix() != null) {
                redisplay();
                Binding op = readBinding(getKeys());
                if (op != null) {
                    String chars = getString(REMOVE_SUFFIX_CHARS, DEFAULT_REMOVE_SUFFIX_CHARS);
                    String ref = op instanceof Reference ? ((Reference) op).name() : null;
                    if (SELF_INSERT.equals(ref) && chars.indexOf(getLastBinding().charAt(0)) >= 0
                            || ACCEPT_LINE.equals(ref)) {
                        buf.backspace(completion.suffix().length());
                        if (getLastBinding().charAt(0) != ' ') {
                            buf.write(' ');
                        }
                    }
                    pushBackBinding(true);
                }
            }
            return true;
        }

        List<Candidate> possible = matching.entrySet().stream()
                .flatMap(e -> e.getValue().stream())
                .collect(Collectors.toList());

        if (useMenu) {
            buf.move(line.word().length() - line.wordCursor());
            buf.backspace(line.word().length());
            doMenu(possible, line.word());
            return true;
        }

        // Find current word and move to end
        String current;
        if (prefix) {
            current = line.word().substring(0, line.wordCursor());
        } else {
            current = line.word();
            buf.move(current.length() - line.wordCursor());
        }
        // Now, we need to find the unambiguous completion
        // TODO: need to find common suffix
        String commonPrefix = null;
        for (String key : matching.keySet()) {
            commonPrefix = commonPrefix == null ? key : getCommonStart(commonPrefix, key, caseInsensitive);
        }
        boolean hasUnambiguous = commonPrefix.startsWith(current) && !commonPrefix.equals(current);

        if (hasUnambiguous) {
            buf.backspace(current.length());
            buf.write(commonPrefix);
            current = commonPrefix;
            if ((!isSet(Option.AUTO_LIST) && isSet(Option.AUTO_MENU))
                    || (isSet(Option.AUTO_LIST) && isSet(Option.LIST_AMBIGUOUS))) {
                if (!nextBindingIsComplete()) {
                    return true;
                }
            }
        }
        if (isSet(Option.AUTO_LIST)) {
            if (!doList(possible, current, true)) {
                return true;
            }
        }
        if (isSet(Option.AUTO_MENU)) {
            buf.backspace(current.length());
            doMenu(possible, line.word());
        }
        return true;
    }

    private void mergeCandidates(List<Candidate> possible) {
        // Merge candidates if the have the same key
        Map<String, List<Candidate>> keyedCandidates = new HashMap<>();
        for (Candidate candidate : possible) {
            if (candidate.key() != null) {
                List<Candidate> cands = keyedCandidates.computeIfAbsent(candidate.key(), s -> new ArrayList<>());
                cands.add(candidate);
            }
        }
        if (!keyedCandidates.isEmpty()) {
            for (List<Candidate> candidates : keyedCandidates.values()) {
                if (candidates.size() >= 1) {
                    possible.removeAll(candidates);
                    // Candidates with the same key are supposed to have
                    // the same description
                    candidates.sort(Comparator.comparing(Candidate::value));
                    Candidate first = candidates.get(0);
                    String disp = candidates.stream()
                            .map(Candidate::displ)
                            .collect(Collectors.joining(" "));
                    possible.add(new Candidate(first.value(), disp, first.group(),
                            first.descr(), first.suffix(), null, first.complete()));
                }
            }
        }
    }

    private Function<Map<String, List<Candidate>>,
                     Map<String, List<Candidate>>> simpleMatcher(Predicate<String> pred) {
        return m -> m.entrySet().stream()
                .filter(e -> pred.test(e.getKey()))
                .collect(Collectors.toMap(Entry::getKey, Entry::getValue));
    }

    private Function<Map<String, List<Candidate>>,
                     Map<String, List<Candidate>>> typoMatcher(String word, int errors) {
        return m -> {
            Map<String, List<Candidate>> map = m.entrySet().stream()
                    .filter(e -> distance(word, e.getKey()) < errors)
                    .collect(Collectors.toMap(Entry::getKey, Entry::getValue));
            if (map.size() > 1) {
                map.computeIfAbsent(word, w -> new ArrayList<>())
                        .add(new Candidate(word, word, "original", null, null, null, false));
            }
            return map;
        };
    }

    private int distance(String word, String cand) {
        if (word.length() < cand.length()) {
            int d1 = Levenshtein.distance(word, cand.substring(0, Math.min(cand.length(), word.length())));
            int d2 = Levenshtein.distance(word, cand);
            return Math.min(d1, d2);
        } else {
            return Levenshtein.distance(word, cand);
        }
    }

    protected boolean nextBindingIsComplete() {
        redisplay();
        KeyMap<Binding> keyMap = keyMaps.get(MENU);
        Binding operation = readBinding(getKeys(), keyMap);
        if (operation instanceof Reference && MENU_COMPLETE.equals(((Reference) operation).name())) {
            return true;
        } else {
            pushBackBinding();
            return false;
        }
    }

    private class MenuSupport implements Supplier<AttributedString> {
        final List<Candidate> possible;
        int selection;
        int topLine;
        String word;
        AttributedString computed;
        int lines;
        int columns;
        String completed;

        public MenuSupport(List<Candidate> original, String completed) {
            this.possible = new ArrayList<>();
            this.selection = -1;
            this.topLine = 0;
            this.word = "";
            this.completed = completed;
            computePost(original, null, possible, completed);
            next();
        }

        public Candidate completion() {
            return possible.get(selection);
        }

        public void next() {
            selection = (selection + 1) % possible.size();
            update();
        }

        public void previous() {
            selection = (selection + possible.size() - 1) % possible.size();
            update();
        }

        public void down() {
            if (isSet(Option.LIST_ROWS_FIRST)) {
                int r = selection / columns;
                int c = selection % columns;
                if ((r + 1) * columns + c < possible.size()) {
                    r++;
                } else if (c + 1 < columns) {
                    c++;
                    r = 0;
                } else {
                    r = 0;
                    c = 0;
                }
                selection = r * columns + c;
                update();
            } else {
                next();
            }
        }
        public void left() {
            if (isSet(Option.LIST_ROWS_FIRST)) {
                previous();
            } else {
                int c = selection / lines;
                int r = selection % lines;
                if (c - 1 >= 0) {
                    c--;
                } else {
                    c = columns - 1;
                    r--;
                }
                selection = c * lines + r;
                if (selection < 0) {
                    selection = possible.size() - 1;
                }
                update();
            }
        }
        public void right() {
            if (isSet(Option.LIST_ROWS_FIRST)) {
                next();
            } else {
                int c = selection / lines;
                int r = selection % lines;
                if (c + 1 < columns) {
                    c++;
                } else {
                    c = 0;
                    r++;
                }
                selection = c * lines + r;
                if (selection >= possible.size()) {
                    selection = 0;
                }
                update();
            }
        }
        public void up() {
            if (isSet(Option.LIST_ROWS_FIRST)) {
                int r = selection / columns;
                int c = selection % columns;
                if (r > 0) {
                    r--;
                } else {
                    c = (c + columns - 1) % columns;
                    r = lines - 1;
                    if (r * columns + c >= possible.size()) {
                        r--;
                    }
                }
                selection = r * columns + c;
                update();
            } else {
                previous();
            }
        }

        private void update() {
            buf.backspace(word.length());
            word = completion().value();
            buf.write(word);

            // Compute displayed prompt
            PostResult pr = computePost(possible, completion(), null, completed);
            AttributedString text = insertSecondaryPrompts(AttributedStringBuilder.append(prompt, buf.toString()), new ArrayList<>());
            int promptLines = text.columnSplitLength(size.getColumns()).size();
            if (pr.lines >= size.getRows() - promptLines) {
                int displayed = size.getRows() - promptLines - 1;
                if (pr.selectedLine >= 0) {
                    if (pr.selectedLine < topLine) {
                        topLine = pr.selectedLine;
                    } else if (pr.selectedLine >= topLine + displayed) {
                        topLine = pr.selectedLine - displayed + 1;
                    }
                }
                List<AttributedString> lines = pr.post.columnSplitLength(size.getColumns(), true);
                List<AttributedString> sub = new ArrayList<>(lines.subList(topLine, topLine + displayed));
                sub.add(new AttributedStringBuilder()
                        .style(AttributedStyle.DEFAULT.foreground(AttributedStyle.CYAN))
                        .append("rows ")
                        .append(Integer.toString(topLine + 1))
                        .append(" to ")
                        .append(Integer.toString(topLine + displayed))
                        .append(" of ")
                        .append(Integer.toString(lines.size()))
                        .append("\n")
                        .style(AttributedStyle.DEFAULT).toAttributedString());
                computed = AttributedString.join(AttributedString.EMPTY, sub);
            } else {
                computed = pr.post;
            }
            lines = pr.lines;
            columns = (possible.size() + lines - 1) / lines;
        }

        @Override
        public AttributedString get() {
            return computed;
        }

    }

    protected boolean doMenu(List<Candidate> original, String completed) {
        // Reorder candidates according to display order
        final List<Candidate> possible = new ArrayList<>();
        mergeCandidates(original);
        computePost(original, null, possible, completed);

        // Build menu support
        MenuSupport menuSupport = new MenuSupport(original, completed);
        post = menuSupport;
        redisplay();

        // Loop
        KeyMap<Binding> keyMap = keyMaps.get(MENU);
        Binding operation;
        while ((operation = readBinding(getKeys(), keyMap)) != null) {
            String ref = (operation instanceof Reference) ? ((Reference) operation).name() : "";
            switch (ref) {
                case MENU_COMPLETE:
                    menuSupport.next();
                    break;
                case REVERSE_MENU_COMPLETE:
                    menuSupport.previous();
                    break;
                case UP_LINE_OR_HISTORY:
                    menuSupport.up();
                    break;
                case DOWN_LINE_OR_HISTORY:
                    menuSupport.down();
                    break;
                case FORWARD_CHAR:
                    menuSupport.right();
                    break;
                case BACKWARD_CHAR:
                    menuSupport.left();
                    break;
                case CLEAR_SCREEN:
                    clearScreen();
                    break;
                default: {
                    Candidate completion = menuSupport.completion();
                    if (completion.suffix() != null) {
                        String chars = getString(REMOVE_SUFFIX_CHARS, DEFAULT_REMOVE_SUFFIX_CHARS);
                        if (SELF_INSERT.equals(ref)
                                && chars.indexOf(getLastBinding().charAt(0)) >= 0
                                || ACCEPT_LINE.equals(ref)
                                || BACKWARD_DELETE_CHAR.equals(ref)) {
                            buf.backspace(completion.suffix().length());
                        }
                    }
                    if (completion.complete()
                            && getLastBinding().charAt(0) != ' '
                            && (SELF_INSERT.equals(ref) || getLastBinding().charAt(0) != ' ')) {
                        buf.write(' ');
                    }
                    if (!ACCEPT_LINE.equals(ref)
                            && !(SELF_INSERT.equals(ref)
                                && completion.suffix() != null
                                && completion.suffix().startsWith(getLastBinding()))) {
                        pushBackBinding(true);
                    }
                    post = null;
                    return true;
                }
            }
            redisplay();
        }
        return false;
    }

    protected boolean doList(List<Candidate> possible, String completed, boolean runLoop) {
        // If we list only and if there's a big
        // number of items, we should ask the user
        // for confirmation, display the list
        // and redraw the line at the bottom
        mergeCandidates(possible);
        AttributedString text = insertSecondaryPrompts(AttributedStringBuilder.append(prompt, buf.toString()), new ArrayList<>());
        int promptLines = text.columnSplitLength(size.getColumns()).size();
        PostResult postResult = computePost(possible, null, null, completed);
        int lines = postResult.lines;
        int listMax = getInt(LIST_MAX, DEFAULT_LIST_MAX);
        if (listMax > 0 && possible.size() >= listMax
                || lines >= size.getRows() - promptLines) {
            // prompt
            post = null;
            int oldCursor = buf.cursor();
            buf.cursor(buf.length());
            redisplay(true);
            buf.cursor(oldCursor);
            println();
            print(getAppName() + ": do you wish to see to see all " + possible.size()
                    + " possibilities (" + lines + " lines)?");
            flush();
            int c = readCharacter();
            if (c != 'y' && c != 'Y' && c != '\t') {
                return false;
            }
        }

        StringBuilder sb = new StringBuilder();
        while (true) {
            String current = completed + sb.toString();
            List<Candidate> cands;
            if (sb.length() > 0) {
                cands = possible.stream()
                        .filter(c -> c.value().startsWith(current))
                        .collect(Collectors.toList());
            } else {
                cands = possible;
            }
            post = () -> {
                AttributedString t = insertSecondaryPrompts(AttributedStringBuilder.append(prompt, buf.toString()), new ArrayList<>());
                int pl = t.columnSplitLength(size.getColumns()).size();
                PostResult pr = computePost(cands, null, null, current);
                if (pr.lines >= size.getRows() - pl) {
                    post = null;
                    int oldCursor = buf.cursor();
                    buf.cursor(buf.length());
                    redisplay(false);
                    buf.cursor(oldCursor);
                    println();
                    List<AttributedString> ls = postResult.post.columnSplitLength(size.getColumns(), false);
                    Display d = new Display(terminal, false);
                    d.resize(size.getRows(), size.getColumns());
                    d.update(ls, -1);
                    redrawLine();
                    return new AttributedString("");
                }
                return pr.post;
            };
            if (!runLoop) {
                return false;
            }
            redisplay();
            // TODO: use a different keyMap ?
            Binding b = bindingReader.readBinding(getKeys());
            if (b instanceof Reference) {
                String name = ((Reference) b).name();
                if (BACKWARD_DELETE_CHAR.equals(name) || VI_BACKWARD_DELETE_CHAR.equals(name)) {
                    if (sb.length() == 0) {
                        pushBackBinding();
                        post = null;
                        return false;
                    } else {
                        sb.setLength(sb.length() - 1);
                        buf.backspace();
                    }
                } else if (SELF_INSERT.equals(name)) {
                    sb.append(getLastBinding());
                    buf.write(getLastBinding());
                    if (cands.isEmpty()) {
                        post = null;
                        return false;
                    }
                } else if ("\t".equals(getLastBinding())) {
                    if (cands.size() == 1 || sb.length() > 0) {
                        post = null;
                        pushBackBinding();
                    } else if (isSet(Option.AUTO_MENU)) {
                        buf.backspace(current.length());
                        doMenu(cands, current);
                    }
                    return false;
                } else {
                    pushBackBinding();
                    post = null;
                    return false;
                }
            } else if (b == null) {
                post = null;
                return false;
            }
        }
    }

    private static class PostResult {
        final AttributedString post;
        final int lines;
        final int selectedLine;

        public PostResult(AttributedString post, int lines, int selectedLine) {
            this.post = post;
            this.lines = lines;
            this.selectedLine = selectedLine;
        }
    }

    protected PostResult computePost(List<Candidate> possible, Candidate selection, List<Candidate> ordered, String completed) {
        List<Object> strings = new ArrayList<>();
        boolean groupName = isSet(Option.GROUP);
        if (groupName) {
            LinkedHashMap<String, TreeMap<String, Candidate>> sorted = new LinkedHashMap<>();
            for (Candidate cand : possible) {
                String group = cand.group();
                sorted.computeIfAbsent(group != null ? group : "", s -> new TreeMap<>())
                        .put(cand.value(), cand);
            }
            for (Map.Entry<String, TreeMap<String, Candidate>> entry : sorted.entrySet()) {
                String group = entry.getKey();
                if (group.isEmpty() && sorted.size() > 1) {
                    group = "others";
                }
                if (!group.isEmpty()) {
                    strings.add(group);
                }
                strings.add(new ArrayList<>(entry.getValue().values()));
                if (ordered != null) {
                    ordered.addAll(entry.getValue().values());
                }
            }
        } else {
            Set<String> groups = new LinkedHashSet<>();
            TreeMap<String, Candidate> sorted = new TreeMap<>();
            for (Candidate cand : possible) {
                String group = cand.group();
                if (group != null) {
                    groups.add(group);
                }
                sorted.put(cand.value(), cand);
            }
            for (String group : groups) {
                strings.add(group);
            }
            strings.add(new ArrayList<>(sorted.values()));
            if (ordered != null) {
                ordered.addAll(sorted.values());
            }
        }
        return toColumns(strings, selection, completed);
    }

    private static final String DESC_PREFIX = "(";
    private static final String DESC_SUFFIX = ")";
    private static final int MARGIN_BETWEEN_DISPLAY_AND_DESC = 1;
    private static final int MARGIN_BETWEEN_COLUMNS = 3;

    @SuppressWarnings("unchecked")
    protected PostResult toColumns(List<Object> items, Candidate selection, String completed) {
        int[] out = new int[2];
        int width = size.getColumns();
        // TODO: support Option.LIST_PACKED
        // Compute column width
        int maxWidth = 0;
        for (Object item : items) {
            if (item instanceof String) {
                int len = display.wcwidth((String) item);
                maxWidth = Math.max(maxWidth, len);
            }
            else if (item instanceof List) {
                for (Candidate cand : (List<Candidate>) item) {
                    int len = display.wcwidth(cand.displ());
                    if (cand.descr() != null) {
                        len += MARGIN_BETWEEN_DISPLAY_AND_DESC;
                        len += DESC_PREFIX.length();
                        len += display.wcwidth(cand.descr());
                        len += DESC_SUFFIX.length();
                    }
                    maxWidth = Math.max(maxWidth, len);
                }
            }
        }
        // Build columns
        AttributedStringBuilder sb = new AttributedStringBuilder();
        for (Object list : items) {
            toColumns(list, width, maxWidth, sb, selection, completed, out);
        }
        if (sb.length() > 0 && sb.charAt(sb.length() - 1) == '\n') {
            sb.setLength(sb.length() - 1);
        }
        return new PostResult(sb.toAttributedString(), out[0], out[1]);
    }

    @SuppressWarnings("unchecked")
    protected void toColumns(Object items, int width, int maxWidth, AttributedStringBuilder sb, Candidate selection, String completed, int[] out) {
        if (maxWidth <= 0) {
            return;
        }
        // This is a group
        if (items instanceof String) {
            sb.style(AttributedStyle.DEFAULT.foreground(AttributedStyle.CYAN))
                    .append((String) items)
                    .style(AttributedStyle.DEFAULT)
                    .append("\n");
            out[0]++;
        }
        // This is a Candidate list
        else if (items instanceof List) {
            List<Candidate> candidates = (List<Candidate>) items;
            maxWidth = Math.min(width, maxWidth);
            int c = width / maxWidth;
            while (c > 1 && c * maxWidth + (c - 1) * MARGIN_BETWEEN_COLUMNS >= width) {
                c--;
            }
            int columns = c;
            int lines = (candidates.size() + columns - 1) / columns;
            IntBinaryOperator index;
            if (isSet(Option.LIST_ROWS_FIRST)) {
                index = (i, j) -> i * columns + j;
            } else {
                index = (i, j) -> j * lines + i;
            }
            for (int i = 0; i < lines; i++) {
                for (int j = 0; j < columns; j++) {
                    int idx = index.applyAsInt(i, j);
                    if (idx < candidates.size()) {
                        Candidate cand = candidates.get(idx);
                        boolean hasRightItem = j < columns - 1 && index.applyAsInt(i, j + 1) < candidates.size();
                        AttributedString left = AttributedString.fromAnsi(cand.displ());
                        AttributedString right = AttributedString.fromAnsi(cand.descr());
                        int lw = left.columnLength();
                        int rw = 0;
                        if (right != null) {
                            int rem = maxWidth - (lw + MARGIN_BETWEEN_DISPLAY_AND_DESC
                                    + DESC_PREFIX.length() + DESC_SUFFIX.length());
                            rw = right.columnLength();
                            if (rw > rem) {
                                right = AttributedStringBuilder.append(
                                            right.columnSubSequence(0, rem - WCWidth.wcwidth('…')),
                                            "…");
                                rw = right.columnLength();
                            }
                            right = AttributedStringBuilder.append(DESC_PREFIX, right, DESC_SUFFIX);
                            rw += DESC_PREFIX.length() + DESC_SUFFIX.length();
                        }
                        if (cand == selection) {
                            out[1] = i;
                            sb.style(AttributedStyle.INVERSE);
                            if (left.toString().startsWith(completed)) {
                                sb.append(left.toString(), 0, completed.length());
                                sb.append(left.toString(), completed.length(), left.length());
                            } else {
                                sb.append(left.toString());
                            }
                            for (int k = 0; k < maxWidth - lw - rw; k++) {
                                sb.append(' ');
                            }
                            if (right != null) {
                                sb.append(right);
                            }
                            sb.style(AttributedStyle.DEFAULT);
                        } else {
                            if (left.toString().startsWith(completed)) {
                                sb.style(sb.style().foreground(AttributedStyle.CYAN));
                                sb.append(left, 0, completed.length());
                                sb.style(AttributedStyle.DEFAULT);
                                sb.append(left, completed.length(), left.length());
                            } else {
                                sb.append(left);
                            }
                            if (right != null || hasRightItem) {
                                for (int k = 0; k < maxWidth - lw - rw; k++) {
                                    sb.append(' ');
                                }
                            }
                            if (right != null) {
                                sb.style(AttributedStyle.DEFAULT.foreground(AttributedStyle.BLACK + AttributedStyle.BRIGHT));
                                sb.append(right);
                                sb.style(AttributedStyle.DEFAULT);
                            }
                        }
                        if (hasRightItem) {
                            for (int k = 0; k < MARGIN_BETWEEN_COLUMNS; k++) {
                                sb.append(' ');
                            }
                        }
                    }
                }
                sb.append('\n');
            }
            out[0] += lines;
        }
    }

    private String getCommonStart(String str1, String str2, boolean caseInsensitive) {
        int[] s1 = str1.codePoints().toArray();
        int[] s2 = str2.codePoints().toArray();
        int len = 0;
        while (len < Math.min(s1.length, s2.length)) {
            int ch1 = s1[len];
            int ch2 = s2[len];
            if (ch1 != ch2 && caseInsensitive) {
                ch1 = Character.toUpperCase(ch1);
                ch2 = Character.toUpperCase(ch2);
                if (ch1 != ch2) {
                    ch1 = Character.toLowerCase(ch1);
                    ch2 = Character.toLowerCase(ch2);
                }
            }
            if (ch1 != ch2) {
                break;
            }
            len++;
        }
        return new String(s1, 0, len);
    }

    /**
     * Used in "vi" mode for argumented history move, to move a specific
     * number of history entries forward or back.
     *
     * @param next If true, move forward
     * @param count The number of entries to move
     * @return true if the move was successful
     */
    protected boolean moveHistory(final boolean next, int count) {
        boolean ok = true;
        for (int i = 0; i < count && (ok = moveHistory(next)); i++) {
            /* empty */
        }
        return ok;
    }

    /**
     * Move up or down the history tree.
     */
    protected boolean moveHistory(final boolean next) {
        if (!buf.toString().equals(history.current())) {
            modifiedHistory.put(history.index(), buf.toString());
        }
        if (next && !history.next()) {
            return false;
        }
        else if (!next && !history.previous()) {
            return false;
        }

        setBuffer(modifiedHistory.containsKey(history.index())
                    ? modifiedHistory.get(history.index())
                    : history.current());

        return true;
    }

    //
    // Printing
    //

    /**
     * Raw output printing
     */
    void print(String str) {
        terminal.writer().write(str);
    }

    void println(String s) {
        print(s);
        println();
    }

    /**
     * Output a platform-dependant newline.
     */
    void println() {
        terminal.puts(Capability.carriage_return);
        print("\n");
        redrawLine();
    }


    //
    // Actions
    //

    protected boolean killBuffer() {
        killRing.add(buf.toString());
        buf.clear();
        return true;
    }

    protected boolean killWholeLine() {
        if (buf.length() == 0) {
            return false;
        }
        int start;
        int end;
        if (count < 0) {
            end = buf.cursor();
            while (buf.atChar(end) != 0 && buf.atChar(end) != '\n') {
                end++;
            }
            start = end;
            for (int count = -this.count; count > 0; --count) {
                while (start > 0 && buf.atChar(start - 1) != '\n') {
                    start--;
                }
                start--;
            }
        } else {
            start = buf.cursor();
            while (start > 0 && buf.atChar(start - 1) != '\n') {
                start--;
            }
            end = start;
            while (count-- > 0) {
                while (end < buf.length() && buf.atChar(end) != '\n') {
                    end++;
                }
                end++;
            }
        }
        String killed = buf.substring(start, end);
        buf.cursor(start);
        buf.delete(end - start);
        killRing.add(killed);
        return true;
    }

    /**
     * Kill the buffer ahead of the current cursor position.
     *
     * @return true if successful
     */
    public boolean killLine() {
        if (count < 0) {
            return callNeg(this::backwardKillLine);
        }
        if (buf.cursor() == buf.length()) {
            return false;
        }
        int cp = buf.cursor();
        int len = cp;
        while (count-- > 0) {
            if (buf.atChar(len) == '\n') {
                len++;
            } else {
                while (buf.atChar(len) != 0 && buf.atChar(len) != '\n') {
                    len++;
                }
            }
        }
        int num = len - cp;
        String killed = buf.substring(cp, cp + num);
        buf.delete(num);
        killRing.add(killed);
        return true;
    }

    public boolean backwardKillLine() {
        if (count < 0) {
            return callNeg(this::killLine);
        }
        if (buf.cursor() == 0) {
            return false;
        }
        int cp = buf.cursor();
        int beg = cp;
        while (count-- > 0) {
            if (beg == 0) {
                break;
            }
            if (buf.atChar(beg - 1) == '\n') {
                beg--;
            } else {
                while (beg > 0 && buf.atChar(beg - 1) != 0 && buf.atChar(beg - 1) != '\n') {
                    beg--;
                }
            }
        }
        int num = cp - beg;
        String killed = buf.substring(cp - beg, cp);
        buf.cursor(beg);
        buf.delete(num);
        killRing.add(killed);
        return true;
    }

    public boolean killRegion() {
        return doCopyKillRegion(true);
    }

    public boolean copyRegionAsKill() {
        return doCopyKillRegion(false);
    }

    private boolean doCopyKillRegion(boolean kill) {
        if (regionMark > buf.length()) {
            regionMark = buf.length();
        }
        if (regionActive == RegionType.LINE) {
            int start = regionMark;
            int end = buf.cursor();
            if (start < end) {
                while (start > 0 && buf.atChar(start - 1) != '\n') {
                    start--;
                }
                while (end < buf.length() - 1 && buf.atChar(end + 1) != '\n') {
                    end++;
                }
                if (isInViCmdMode()) {
                    end++;
                }
                killRing.add(buf.substring(start, end));
                if (kill) {
                    buf.backspace(end - start);
                }
            } else {
                while (end > 0 && buf.atChar(end - 1) != '\n') {
                    end--;
                }
                while (start < buf.length() && buf.atChar(start) != '\n') {
                    start++;
                }
                if (isInViCmdMode()) {
                    start++;
                }
                killRing.addBackwards(buf.substring(end, start));
                if (kill) {
                    buf.cursor(end);
                    buf.delete(start - end);
                }
            }
        } else if (regionMark > buf.cursor()) {
            if (isInViCmdMode()) {
                regionMark++;
            }
            killRing.add(buf.substring(buf.cursor(), regionMark));
            if (kill) {
                buf.delete(regionMark - buf.cursor());
            }
        } else {
            if (isInViCmdMode()) {
                buf.move(1);
            }
            killRing.add(buf.substring(regionMark, buf.cursor()));
            if (kill) {
                buf.backspace(buf.cursor() - regionMark);
            }
        }
        if (kill) {
            regionActive = RegionType.NONE;
        }
        return true;
    }

    public boolean yank() {
        String yanked = killRing.yank();
        if (yanked == null) {
            return false;
        } else {
            putString(yanked);
            return true;
        }
    }

    public boolean yankPop() {
        if (!killRing.lastYank()) {
            return false;
        }
        String current = killRing.yank();
        if (current == null) {
            // This shouldn't happen.
            return false;
        }
        buf.backspace(current.length());
        String yanked = killRing.yankPop();
        if (yanked == null) {
            // This shouldn't happen.
            return false;
        }

        putString(yanked);
        return true;
    }

    public boolean mouse() {
        MouseEvent event = terminal.readMouseEvent();
        if (event.getType() == MouseEvent.Type.Released
                && event.getButton() == MouseEvent.Button.Button1) {
            StringBuilder tsb = new StringBuilder();
            Cursor cursor = terminal.getCursorPosition(c -> tsb.append((char) c));
            bindingReader.runMacro(tsb.toString());

            List<AttributedString> secondaryPrompts = new ArrayList<>();
            getDisplayedBufferWithPrompts(secondaryPrompts);

            AttributedStringBuilder sb = new AttributedStringBuilder().tabs(TAB_WIDTH);
            sb.append(prompt);
            sb.append(insertSecondaryPrompts(new AttributedString(buf.upToCursor()), secondaryPrompts, false));
            List<AttributedString> promptLines = sb.columnSplitLength(size.getColumns());

            int currentLine = promptLines.size() - 1;
            int wantedLine = Math.max(0, Math.min(currentLine + event.getY() - cursor.getY(), secondaryPrompts.size()));
            int pl0 = currentLine == 0 ? prompt.columnLength() : secondaryPrompts.get(currentLine - 1).columnLength();
            int pl1 = wantedLine == 0 ? prompt.columnLength() : secondaryPrompts.get(wantedLine - 1).columnLength();
            int adjust = pl1 - pl0;
            buf.moveXY(event.getX() - cursor.getX() - adjust, event.getY() - cursor.getY());
        }
        return true;
    }

    /**
     * Clear the screen by issuing the ANSI "clear screen" code.
     */
    public boolean clearScreen() {
        if (terminal.puts(Capability.clear_screen)) {
            redrawLine();
        } else {
            println();
        }
        return true;
    }

    /**
     * Issue an audible keyboard bell.
     */
    public boolean beep() {
        BellType bell_preference = BellType.AUDIBLE;
        switch (getString(BELL_STYLE, DEFAULT_BELL_STYLE).toLowerCase()) {
            case "none":
            case "off":
                bell_preference = BellType.NONE;
                break;
            case "audible":
                bell_preference = BellType.AUDIBLE;
                break;
            case "visible":
                bell_preference = BellType.VISIBLE;
                break;
            case "on":
                bell_preference = getBoolean(PREFER_VISIBLE_BELL, false)
                        ? BellType.VISIBLE : BellType.AUDIBLE;
                break;
        }
        if (bell_preference == BellType.VISIBLE) {
            if (terminal.puts(Capability.flash_screen)
                    || terminal.puts(Capability.bell)) {
                flush();
            }
        } else if (bell_preference == BellType.AUDIBLE) {
            if (terminal.puts(Capability.bell)) {
                flush();
            }
        }
        return true;
    }

    /**
     * Paste the contents of the clipboard into the terminal buffer
     *
     * @return true if clipboard contents pasted
     */
    public boolean pasteFromClipboard() {
        try {
            Clipboard clipboard = java.awt.Toolkit.getDefaultToolkit().getSystemClipboard();
            String result = (String) clipboard.getData(DataFlavor.stringFlavor);
            if (result != null) {
                putString(result);
                return true;
            }
        }
        catch (Exception e) {
            Log.error("Paste failed: ", e);
        }
        return false;
    }

    //
    // Helpers
    //

    /**
     * Checks to see if the specified character is a delimiter. We consider a
     * character a delimiter if it is anything but a letter or digit.
     *
     * @param c     The character to test
     * @return      True if it is a delimiter
     */
    protected boolean isDelimiter(int c) {
        return !Character.isLetterOrDigit(c);
    }

    /**
     * Checks to see if a character is a whitespace character. Currently
     * this delegates to {@link Character#isWhitespace(char)}, however
     * eventually it should be hooked up so that the definition of whitespace
     * can be configured, as readline does.
     *
     * @param c The character to check
     * @return true if the character is a whitespace
     */
    protected boolean isWhitespace(int c) {
        return Character.isWhitespace(c);
    }

    protected boolean isViAlphaNum(int c) {
        return c == '_' || Character.isLetterOrDigit(c);
    }

    protected boolean isAlpha(int c) {
        return Character.isLetter(c);
    }

    protected boolean isWord(int c) {
        String wordchars = getString(WORDCHARS, DEFAULT_WORDCHARS);
        return Character.isLetterOrDigit(c)
                || (c < 128 && wordchars.indexOf((char) c) >= 0);
    }

    String getString(String name, String def) {
        return ReaderUtils.getString(this, name, def);
    }

    boolean getBoolean(String name, boolean def) {
        return ReaderUtils.getBoolean(this, name, def);
    }

    int getInt(String name, int def) {
        return ReaderUtils.getInt(this, name, def);
    }

    long getLong(String name, long def) {
        return ReaderUtils.getLong(this, name, def);
    }

    @Override
    public Map<String, KeyMap<Binding>> defaultKeyMaps() {
        Map<String, KeyMap<Binding>> keyMaps = new HashMap<>();
        keyMaps.put(EMACS, emacs());
        keyMaps.put(VICMD, viCmd());
        keyMaps.put(VIINS, viInsertion());
        keyMaps.put(MENU, menu());
        keyMaps.put(VIOPP, viOpp());
        keyMaps.put(VISUAL, visual());
        keyMaps.put(SAFE, safe());
        if (getBoolean(BIND_TTY_SPECIAL_CHARS, true)) {
            Attributes attr = terminal.getAttributes();
            bindConsoleChars(keyMaps.get(EMACS), attr);
            bindConsoleChars(keyMaps.get(VIINS), attr);
        }
        // Put default
        for (KeyMap<Binding> keyMap : keyMaps.values()) {
            keyMap.setUnicode(new Reference(SELF_INSERT));
            keyMap.setAmbiguousTimeout(getLong(AMBIGUOUS_BINDING, DEFAULT_AMBIGUOUS_BINDING));
        }
        // By default, link main to emacs
        keyMaps.put(MAIN, keyMaps.get(EMACS));
        return keyMaps;
    }

    public KeyMap<Binding> emacs() {
        KeyMap<Binding> emacs = new KeyMap<>();
        bind(emacs, SET_MARK_COMMAND,                       ctrl('@'));
        bind(emacs, BEGINNING_OF_LINE,                      ctrl('A'));
        bind(emacs, BACKWARD_CHAR,                          ctrl('B'));
        bind(emacs, DELETE_CHAR_OR_LIST,                    ctrl('D'));
        bind(emacs, END_OF_LINE,                            ctrl('E'));
        bind(emacs, FORWARD_CHAR,                           ctrl('F'));
        bind(emacs, SEND_BREAK,                             ctrl('G'));
        bind(emacs, BACKWARD_DELETE_CHAR,                   ctrl('H'));
        bind(emacs, EXPAND_OR_COMPLETE,                     ctrl('I'));
        bind(emacs, ACCEPT_LINE,                            ctrl('J'));
        bind(emacs, KILL_LINE,                              ctrl('K'));
        bind(emacs, CLEAR_SCREEN,                           ctrl('L'));
        bind(emacs, ACCEPT_LINE,                            ctrl('M'));
        bind(emacs, DOWN_LINE_OR_HISTORY,                   ctrl('N'));
        bind(emacs, UP_LINE_OR_HISTORY,                     ctrl('P'));
        bind(emacs, HISTORY_INCREMENTAL_SEARCH_BACKWARD,    ctrl('R'));
        bind(emacs, HISTORY_INCREMENTAL_SEARCH_FORWARD,     ctrl('S'));
        bind(emacs, TRANSPOSE_CHARS,                        ctrl('T'));
        bind(emacs, KILL_WHOLE_LINE,                        ctrl('U'));
        bind(emacs, QUOTED_INSERT,                          ctrl('V'));
        bind(emacs, BACKWARD_KILL_WORD,                     ctrl('W'));
        bind(emacs, YANK,                                   ctrl('Y'));
        bind(emacs, CHARACTER_SEARCH,                       ctrl(']'));
        bind(emacs, UNDO,                                   ctrl('_'));
        bind(emacs, SELF_INSERT,                            range(" -~"));
        bind(emacs, INSERT_CLOSE_PAREN,                     ")");
        bind(emacs, INSERT_CLOSE_SQUARE,                    "]");
        bind(emacs, INSERT_CLOSE_CURLY,                     "}");
        bind(emacs, BACKWARD_DELETE_CHAR,                   del());
        bind(emacs, VI_MATCH_BRACKET,                       translate("^X^B"));
        bind(emacs, SEND_BREAK,                             translate("^X^G"));
        bind(emacs, OVERWRITE_MODE,                         translate("^X^O"));
        bind(emacs, REDO,                                   translate("^X^R"));
        bind(emacs, UNDO,                                   translate("^X^U"));
        bind(emacs, VI_CMD_MODE,                            translate("^X^V"));
        bind(emacs, EXCHANGE_POINT_AND_MARK,                translate("^X^X"));
        bind(emacs, DO_LOWERCASE_VERSION,                   translate("^XA-^XZ"));
        bind(emacs, WHAT_CURSOR_POSITION,                   translate("^X="));
        bind(emacs, KILL_LINE,                              translate("^X^?"));
        bind(emacs, SEND_BREAK,                             alt(ctrl('G')));
        bind(emacs, BACKWARD_KILL_WORD,                     alt(ctrl('H')));
        bind(emacs, SELF_INSERT_UNMETA,                     alt(ctrl('M')));
        bind(emacs, COMPLETE_WORD,                          alt(esc()));
        bind(emacs, CHARACTER_SEARCH_BACKWARD,              alt(ctrl(']')));
        bind(emacs, COPY_PREV_WORD,                         alt(ctrl('_')));
        bind(emacs, SET_MARK_COMMAND,                       alt(' '));
        bind(emacs, NEG_ARGUMENT,                           alt('-'));
        bind(emacs, DIGIT_ARGUMENT,                         range("\\E0-\\E9"));
        bind(emacs, BEGINNING_OF_HISTORY,                   alt('<'));
        bind(emacs, LIST_CHOICES,                           alt('='));
        bind(emacs, END_OF_HISTORY,                         alt('>'));
        bind(emacs, LIST_CHOICES,                           alt('?'));
        bind(emacs, DO_LOWERCASE_VERSION,                   range("^[A-^[Z"));
        bind(emacs, BACKWARD_WORD,                          alt('b'));
        bind(emacs, CAPITALIZE_WORD,                        alt('c'));
        bind(emacs, KILL_WORD,                              alt('d'));
        bind(emacs, KILL_WORD,                              translate("^[[3;5~")); // ctrl-delete
        bind(emacs, FORWARD_WORD,                           alt('f'));
        bind(emacs, DOWN_CASE_WORD,                         alt('l'));
        bind(emacs, HISTORY_SEARCH_FORWARD,                 alt('n'));
        bind(emacs, HISTORY_SEARCH_BACKWARD,                alt('p'));
        bind(emacs, TRANSPOSE_WORDS,                        alt('t'));
        bind(emacs, UP_CASE_WORD,                           alt('u'));
        bind(emacs, YANK_POP,                               alt('y'));
        bind(emacs, BACKWARD_KILL_WORD,                     alt(del()));
        bindArrowKeys(emacs);
        bind(emacs, FORWARD_WORD,                           translate("^[[1;5C")); // ctrl-left
        bind(emacs, BACKWARD_WORD,                          translate("^[[1;5D")); // ctrl-right
        bind(emacs, FORWARD_WORD,                           alt(key(Capability.key_right)));
        bind(emacs, BACKWARD_WORD,                          alt(key(Capability.key_left)));
        bind(emacs, FORWARD_WORD,                           alt(translate("^[[C")));
        bind(emacs, BACKWARD_WORD,                          alt(translate("^[[D")));
        return emacs;
    }

    public KeyMap<Binding> viInsertion() {
        KeyMap<Binding> viins = new KeyMap<>();
        bind(viins, SELF_INSERT,                            range("^@-^_"));
        bind(viins, LIST_CHOICES,                           ctrl('D'));
        bind(viins, SEND_BREAK,                             ctrl('G'));
        bind(viins, BACKWARD_DELETE_CHAR,                   ctrl('H'));
        bind(viins, EXPAND_OR_COMPLETE,                     ctrl('I'));
        bind(viins, ACCEPT_LINE,                            ctrl('J'));
        bind(viins, CLEAR_SCREEN,                           ctrl('L'));
        bind(viins, ACCEPT_LINE,                            ctrl('M'));
        bind(viins, MENU_COMPLETE,                          ctrl('N'));
        bind(viins, REVERSE_MENU_COMPLETE,                  ctrl('P'));
        bind(viins, HISTORY_INCREMENTAL_SEARCH_BACKWARD,    ctrl('R'));
        bind(viins, HISTORY_INCREMENTAL_SEARCH_FORWARD,     ctrl('S'));
        bind(viins, TRANSPOSE_CHARS,                        ctrl('T'));
        bind(viins, KILL_WHOLE_LINE,                        ctrl('U'));
        bind(viins, QUOTED_INSERT,                          ctrl('V'));
        bind(viins, BACKWARD_KILL_WORD,                     ctrl('W'));
        bind(viins, YANK,                                   ctrl('Y'));
        bind(viins, VI_CMD_MODE,                            ctrl('['));
        bind(viins, UNDO,                                   ctrl('_'));
        bind(viins, HISTORY_INCREMENTAL_SEARCH_BACKWARD,    ctrl('X') + "r");
        bind(viins, HISTORY_INCREMENTAL_SEARCH_FORWARD,     ctrl('X') + "s");
        bind(viins, SELF_INSERT,                            range(" -~"));
        bind(viins, INSERT_CLOSE_PAREN,                     ")");
        bind(viins, INSERT_CLOSE_SQUARE,                    "]");
        bind(viins, INSERT_CLOSE_CURLY,                     "}");
        bind(viins, BACKWARD_DELETE_CHAR,                   del());
        bindArrowKeys(viins);
        return viins;
    }

    public KeyMap<Binding> viCmd() {
        KeyMap<Binding> vicmd = new KeyMap<>();
        bind(vicmd, LIST_CHOICES,                           ctrl('D'));
        bind(vicmd, EMACS_EDITING_MODE,                     ctrl('E'));
        bind(vicmd, SEND_BREAK,                             ctrl('G'));
        bind(vicmd, VI_BACKWARD_CHAR,                       ctrl('H'));
        bind(vicmd, ACCEPT_LINE,                            ctrl('J'));
        bind(vicmd, KILL_LINE,                              ctrl('K'));
        bind(vicmd, CLEAR_SCREEN,                           ctrl('L'));
        bind(vicmd, ACCEPT_LINE,                            ctrl('M'));
        bind(vicmd, VI_DOWN_LINE_OR_HISTORY,                ctrl('N'));
        bind(vicmd, VI_UP_LINE_OR_HISTORY,                  ctrl('P'));
        bind(vicmd, QUOTED_INSERT,                          ctrl('Q'));
        bind(vicmd, HISTORY_INCREMENTAL_SEARCH_BACKWARD,    ctrl('R'));
        bind(vicmd, HISTORY_INCREMENTAL_SEARCH_FORWARD,     ctrl('S'));
        bind(vicmd, TRANSPOSE_CHARS,                        ctrl('T'));
        bind(vicmd, KILL_WHOLE_LINE,                        ctrl('U'));
        bind(vicmd, QUOTED_INSERT,                          ctrl('V'));
        bind(vicmd, BACKWARD_KILL_WORD,                     ctrl('W'));
        bind(vicmd, YANK,                                   ctrl('Y'));
        bind(vicmd, HISTORY_INCREMENTAL_SEARCH_BACKWARD,    ctrl('X') + "r");
        bind(vicmd, HISTORY_INCREMENTAL_SEARCH_FORWARD,     ctrl('X') + "s");
        bind(vicmd, SEND_BREAK,                             alt(ctrl('G')));
        bind(vicmd, BACKWARD_KILL_WORD,                     alt(ctrl('H')));
        bind(vicmd, SELF_INSERT_UNMETA,                     alt(ctrl('M')));
        bind(vicmd, COMPLETE_WORD,                          alt(esc()));
        bind(vicmd, CHARACTER_SEARCH_BACKWARD,              alt(ctrl(']')));
        bind(vicmd, SET_MARK_COMMAND,                       alt(' '));
//        bind(vicmd, INSERT_COMMENT,                         alt('#'));
//        bind(vicmd, INSERT_COMPLETIONS,                     alt('*'));
        bind(vicmd, DIGIT_ARGUMENT,                         alt('-'));
        bind(vicmd, BEGINNING_OF_HISTORY,                   alt('<'));
        bind(vicmd, LIST_CHOICES,                           alt('='));
        bind(vicmd, END_OF_HISTORY,                         alt('>'));
        bind(vicmd, LIST_CHOICES,                           alt('?'));
        bind(vicmd, DO_LOWERCASE_VERSION,                   range("^[A-^[Z"));
        bind(vicmd, BACKWARD_WORD,                          alt('b'));
        bind(vicmd, CAPITALIZE_WORD,                        alt('c'));
        bind(vicmd, KILL_WORD,                              alt('d'));
        bind(vicmd, FORWARD_WORD,                           alt('f'));
        bind(vicmd, DOWN_CASE_WORD,                         alt('l'));
        bind(vicmd, HISTORY_SEARCH_FORWARD,                 alt('n'));
        bind(vicmd, HISTORY_SEARCH_BACKWARD,                alt('p'));
        bind(vicmd, TRANSPOSE_WORDS,                        alt('t'));
        bind(vicmd, UP_CASE_WORD,                           alt('u'));
        bind(vicmd, YANK_POP,                               alt('y'));
        bind(vicmd, BACKWARD_KILL_WORD,                     alt(del()));

        bind(vicmd, FORWARD_CHAR,                           " ");
        bind(vicmd, VI_INSERT_COMMENT,                      "#");
        bind(vicmd, END_OF_LINE,                            "$");
        bind(vicmd, VI_MATCH_BRACKET,                       "%");
        bind(vicmd, VI_DOWN_LINE_OR_HISTORY,                "+");
        bind(vicmd, VI_REV_REPEAT_FIND,                     ",");
        bind(vicmd, VI_UP_LINE_OR_HISTORY,                  "-");
        bind(vicmd, VI_REPEAT_CHANGE,                       ".");
        bind(vicmd, VI_HISTORY_SEARCH_BACKWARD,             "/");
        bind(vicmd, VI_DIGIT_OR_BEGINNING_OF_LINE,          "0");
        bind(vicmd, DIGIT_ARGUMENT,                         range("1-9"));
        bind(vicmd, VI_REPEAT_FIND,                         ";");
        bind(vicmd, LIST_CHOICES,                           "=");
        bind(vicmd, VI_HISTORY_SEARCH_FORWARD,              "?");
        bind(vicmd, VI_ADD_EOL,                             "A");
        bind(vicmd, VI_BACKWARD_BLANK_WORD,                 "B");
        bind(vicmd, VI_CHANGE_EOL,                          "C");
        bind(vicmd, VI_KILL_EOL,                            "D");
        bind(vicmd, VI_FORWARD_BLANK_WORD_END,              "E");
        bind(vicmd, VI_FIND_PREV_CHAR,                      "F");
        bind(vicmd, VI_FETCH_HISTORY,                       "G");
        bind(vicmd, VI_INSERT_BOL,                          "I");
        bind(vicmd, VI_REV_REPEAT_SEARCH,                   "N");
        bind(vicmd, VI_PUT_AFTER,                           "P");
        bind(vicmd, VI_REPLACE,                             "R");
        bind(vicmd, VI_KILL_LINE,                           "S");
        bind(vicmd, VI_FIND_PREV_CHAR_SKIP,                 "T");
        bind(vicmd, REDO,                                   "U");
        bind(vicmd, VISUAL_LINE_MODE,                       "V");
        bind(vicmd, VI_FORWARD_BLANK_WORD,                  "W");
        bind(vicmd, VI_BACKWARD_DELETE_CHAR,                "X");
        bind(vicmd, VI_YANK,                                "Y");
        bind(vicmd, VI_FIRST_NON_BLANK,                     "^");
        bind(vicmd, VI_ADD_NEXT,                            "a");
        bind(vicmd, VI_BACKWARD_WORD,                       "b");
        bind(vicmd, VI_CHANGE,                              "c");
        bind(vicmd, VI_DELETE,                              "d");
        bind(vicmd, VI_FORWARD_WORD_END,                    "e");
        bind(vicmd, VI_FIND_NEXT_CHAR,                      "f");
        bind(vicmd, WHAT_CURSOR_POSITION,                   "ga");
        bind(vicmd, VI_BACKWARD_BLANK_WORD_END,             "gE");
        bind(vicmd, VI_BACKWARD_WORD_END,                   "ge");
        bind(vicmd, VI_BACKWARD_CHAR,                       "h");
        bind(vicmd, VI_INSERT,                              "i");
        bind(vicmd, DOWN_LINE_OR_HISTORY,                   "j");
        bind(vicmd, UP_LINE_OR_HISTORY,                     "k");
        bind(vicmd, VI_FORWARD_CHAR,                        "l");
        bind(vicmd, VI_REPEAT_SEARCH,                       "n");
        bind(vicmd, VI_PUT_AFTER,                           "p");
        bind(vicmd, VI_REPLACE_CHARS,                       "r");
        bind(vicmd, VI_SUBSTITUTE,                          "s");
        bind(vicmd, VI_FIND_NEXT_CHAR_SKIP,                 "t");
        bind(vicmd, UNDO,                                   "u");
        bind(vicmd, VISUAL_MODE,                            "v");
        bind(vicmd, VI_FORWARD_WORD,                        "w");
        bind(vicmd, VI_DELETE_CHAR,                         "x");
        bind(vicmd, VI_YANK,                                "y");
        bind(vicmd, VI_GOTO_COLUMN,                         "|");
        bind(vicmd, VI_SWAP_CASE,                           "~");
        bind(vicmd, VI_BACKWARD_CHAR,                       del());

        bindArrowKeys(vicmd);
        return vicmd;
    }

    public KeyMap<Binding> menu() {
        KeyMap<Binding> menu = new KeyMap<>();
        bind(menu, MENU_COMPLETE,                     "\t");
        bind(menu, REVERSE_MENU_COMPLETE,             key(Capability.back_tab));
        bind(menu, ACCEPT_LINE,                       "\r", "\n");
        bindArrowKeys(menu);
        return menu;
    }

    public KeyMap<Binding> safe() {
        KeyMap<Binding> safe = new KeyMap<>();
        bind(safe, SELF_INSERT,                 range("^@-^?"));
        bind(safe, ACCEPT_LINE,                 "\r", "\n");
        bind(safe, SEND_BREAK,                  ctrl('G'));
        return safe;
    }

    public KeyMap<Binding> visual() {
        KeyMap<Binding> visual = new KeyMap<>();
        bind(visual, UP_LINE,                   key(Capability.key_up),     "k");
        bind(visual, DOWN_LINE,                 key(Capability.key_down),   "j");
        bind(visual, this::deactivateRegion,    esc());
        bind(visual, EXCHANGE_POINT_AND_MARK,   "o");
        bind(visual, PUT_REPLACE_SELECTION,     "p");
        bind(visual, VI_DELETE,                 "x");
        bind(visual, VI_OPER_SWAP_CASE,         "~");
        return visual;
    }

    public KeyMap<Binding> viOpp() {
        KeyMap<Binding> viOpp = new KeyMap<>();
        bind(viOpp, UP_LINE,                    key(Capability.key_up),     "k");
        bind(viOpp, DOWN_LINE,                  key(Capability.key_down),   "j");
        bind(viOpp, VI_CMD_MODE,                esc());
        return viOpp;
    }

    private void bind(KeyMap<Binding> map, String widget, Iterable<? extends CharSequence> keySeqs) {
        map.bind(new Reference(widget), keySeqs);
    }

    private void bind(KeyMap<Binding> map, String widget, CharSequence... keySeqs) {
        map.bind(new Reference(widget), keySeqs);
    }

    private void bind(KeyMap<Binding> map, Widget widget, CharSequence... keySeqs) {
        map.bind(widget, keySeqs);
    }

    private String key(Capability capability) {
        return KeyMap.key(terminal, capability);
    }

    private void bindArrowKeys(KeyMap<Binding> map) {
        bind(map, UP_LINE_OR_SEARCH,    key(Capability.key_up));
        bind(map, DOWN_LINE_OR_SEARCH,  key(Capability.key_down));
        bind(map, BACKWARD_CHAR,        key(Capability.key_left));
        bind(map, FORWARD_CHAR,         key(Capability.key_right));
        bind(map, BEGINNING_OF_LINE,    key(Capability.key_home));
        bind(map, END_OF_LINE,          key(Capability.key_end));
        bind(map, DELETE_CHAR,          key(Capability.key_dc));
        bind(map, KILL_WHOLE_LINE,      key(Capability.key_dl));
        bind(map, OVERWRITE_MODE,       key(Capability.key_ic));
        bind(map, MOUSE,                key(Capability.key_mouse));
    }

    /**
     * Bind special chars defined by the terminal instead of
     * the default bindings
     */
    private void bindConsoleChars(KeyMap<Binding> keyMap, Attributes attr) {
        if (attr != null) {
            rebind(keyMap, BACKWARD_DELETE_CHAR,
                    del(), (char) attr.getControlChar(ControlChar.VERASE));
            rebind(keyMap, BACKWARD_KILL_WORD,
                    ctrl('W'),  (char) attr.getControlChar(ControlChar.VWERASE));
            rebind(keyMap, KILL_WHOLE_LINE,
                    ctrl('U'), (char) attr.getControlChar(ControlChar.VKILL));
            rebind(keyMap, QUOTED_INSERT,
                    ctrl('V'), (char) attr.getControlChar(ControlChar.VLNEXT));
        }
    }

    private void rebind(KeyMap<Binding> keyMap, String operation, String prevBinding, char newBinding) {
        if (newBinding > 0 && newBinding < 128) {
            Reference ref = new Reference(operation);
            bind(keyMap, SELF_INSERT, prevBinding);
            keyMap.bind(ref, Character.toString(newBinding));
        }
    }


}<|MERGE_RESOLUTION|>--- conflicted
+++ resolved
@@ -3200,11 +3200,7 @@
             newLines = new ArrayList<>();
             newLines.add(full);
         } else {
-<<<<<<< HEAD
-            newLines = full.toAttributedString().columnSplitLength(size.getColumns(), true);
-=======
-            newLines = full.columnSplitLength(size.getColumns());
->>>>>>> 99ded1b1
+                newLines = full.columnSplitLength(size.getColumns(), true);
         }
 
         List<AttributedString> rightPromptLines;
