/*
 * Copyright (c) 2002-2018, the original author or authors.
 *
 * This software is distributable under the BSD license. See the terms of the
 * BSD license in the documentation provided with this software.
 *
 * https://opensource.org/licenses/BSD-3-Clause
 */
package org.jline.reader.impl;

import java.util.*;
import java.util.function.Predicate;

import org.jline.reader.CompletingParsedLine;
import org.jline.reader.EOFError;
import org.jline.reader.ParsedLine;
import org.jline.reader.Parser;

public class DefaultParser implements Parser {

    private char[] quoteChars = {'\'', '"'};

    private char[] escapeChars = {'\\'};

    private boolean eofOnUnclosedQuote;

    private boolean eofOnEscapedNewLine;

    //
    // Chainable setters
    //

    public DefaultParser quoteChars(final char[] chars) {
        this.quoteChars = chars;
        return this;
    }

    public DefaultParser escapeChars(final char[] chars) {
        this.escapeChars = chars;
        return this;
    }

    public DefaultParser eofOnUnclosedQuote(boolean eofOnUnclosedQuote) {
        this.eofOnUnclosedQuote = eofOnUnclosedQuote;
        return this;
    }

    public DefaultParser eofOnEscapedNewLine(boolean eofOnEscapedNewLine) {
        this.eofOnEscapedNewLine = eofOnEscapedNewLine;
        return this;
    }

    //
    // Java bean getters and setters
    //

    public void setQuoteChars(final char[] chars) {
        this.quoteChars = chars;
    }

    public char[] getQuoteChars() {
        return this.quoteChars;
    }

    public void setEscapeChars(final char[] chars) {
        this.escapeChars = chars;
    }

    public char[] getEscapeChars() {
        return this.escapeChars;
    }

    public void setEofOnUnclosedQuote(boolean eofOnUnclosedQuote) {
        this.eofOnUnclosedQuote = eofOnUnclosedQuote;
    }

    public boolean isEofOnUnclosedQuote() {
        return eofOnUnclosedQuote;
    }

    public void setEofOnEscapedNewLine(boolean eofOnEscapedNewLine) {
        this.eofOnEscapedNewLine = eofOnEscapedNewLine;
    }

    public boolean isEofOnEscapedNewLine() {
        return eofOnEscapedNewLine;
    }

    public ParsedLine parse(final String line, final int cursor, ParseContext context) {
        List<String> words = new LinkedList<>();
        StringBuilder current = new StringBuilder();
        int wordCursor = -1;
        int wordIndex = -1;
        int quoteStart = -1;
        int rawWordCursor = -1;
        int rawWordLength = -1;
        int rawWordStart = 0;

        for (int i = 0; (line != null) && (i < line.length()); i++) {
            // once we reach the cursor, set the
            // position of the selected index
            if (i == cursor) {
                wordIndex = words.size();
                // the position in the current argument is just the
                // length of the current argument
                wordCursor = current.length();
                rawWordCursor = i - rawWordStart;
            }

            if (quoteStart < 0 && isQuoteChar(line, i)) {
                // Start a quote block
                quoteStart = i;
            } else if (quoteStart >= 0 && line.charAt(quoteStart) == line.charAt(i) && !isEscaped(line, i)) {
                // End quote block
                quoteStart = -1;
                if (rawWordCursor >= 0 && rawWordLength < 0) {
                    rawWordLength = i - rawWordStart + 1;
                }
            } else if (quoteStart < 0 && isDelimiter(line, i)) {
                // Delimiter
                if (current.length() > 0) {
                    words.add(current.toString());
                    current.setLength(0); // reset the arg
                    if (rawWordCursor >= 0 && rawWordLength < 0) {
                        rawWordLength = i - rawWordStart;
                    }
                }
                rawWordStart = i + 1;
            } else {
                if (!isEscapeChar(line, i)) {
                    current.append(line.charAt(i));
                }
            }
        }

        if (current.length() > 0 || cursor == line.length()) {
            words.add(current.toString());
            if (rawWordCursor >= 0 && rawWordLength < 0) {
                rawWordLength = line.length() - rawWordStart;
            }
        }

        if (cursor == line.length()) {
            wordIndex = words.size() - 1;
            wordCursor = words.get(words.size() - 1).length();
            rawWordCursor = cursor - rawWordStart;
            rawWordLength = rawWordCursor;
        }

        if (eofOnEscapedNewLine && isEscapeChar(line, line.length() - 1)) {
            throw new EOFError(-1, -1, "Escaped new line", "newline");
        }
        if (eofOnUnclosedQuote && quoteStart >= 0 && context != ParseContext.COMPLETE) {
            throw new EOFError(-1, -1, "Missing closing quote", line.charAt(quoteStart) == '\''
                    ? "quote" : "dquote");
        }

        String openingQuote = quoteStart >= 0 ? line.substring(quoteStart, quoteStart + 1) : null;
        return new ArgumentList(line, words, wordIndex, wordCursor, cursor, openingQuote, rawWordCursor, rawWordLength);
    }

    /**
     * Returns true if the specified character is a whitespace parameter. Check to ensure that the character is not
     * escaped by any of {@link #getQuoteChars}, and is not escaped by any of the {@link #getEscapeChars}, and
     * returns true from {@link #isDelimiterChar}.
     *
     * @param buffer    The complete command buffer
     * @param pos       The index of the character in the buffer
     * @return          True if the character should be a delimiter
     */
    public boolean isDelimiter(final CharSequence buffer, final int pos) {
        return !isQuoted(buffer, pos) && !isEscaped(buffer, pos) && isDelimiterChar(buffer, pos);
    }

    public boolean isQuoted(final CharSequence buffer, final int pos) {
        return false;
    }

    public boolean isQuoteChar(final CharSequence buffer, final int pos) {
        if (pos < 0) {
            return false;
        }
        if (quoteChars != null) {
            for (char e : quoteChars) {
                if (e == buffer.charAt(pos)) {
                    return !isEscaped(buffer, pos);
                }
            }
        }
        return false;
    }

    @Override
    public boolean isEscapeChar(char ch) {
        if (escapeChars != null) {
            for (char e : escapeChars) {
                if (e == ch) {
                    return true;
                }
            }
        }
        return false;
    }

    /**
     * Check if this character is a valid escape char (i.e. one that has not been escaped)
     *
     * @param buffer
     *          the buffer to check in
     * @param pos
     *          the position of the character to check
     * @return true if the character at the specified position in the given buffer is an escape
     *         character and the character immediately preceding it is not an escape character.
     */
    public boolean isEscapeChar(final CharSequence buffer, final int pos) {
        if (pos < 0) {
            return false;
        }
        char ch = buffer.charAt(pos);
        return isEscapeChar(ch) && !isEscaped(buffer, pos);
    }

    /**
     * Check if a character is escaped (i.e. if the previous character is an escape)
     *
     * @param buffer
     *          the buffer to check in
     * @param pos
     *          the position of the character to check
     * @return true if the character at the specified position in the given buffer is an escape
     *         character and the character immediately preceding it is an escape character.
     */
    public boolean isEscaped(final CharSequence buffer, final int pos) {
        if (pos <= 0) {
            return false;
        }
        return isEscapeChar(buffer, pos - 1);
    }

    /**
     * Returns true if the character at the specified position if a delimiter. This method will only be called if
     * the character is not enclosed in any of the {@link #getQuoteChars}, and is not escaped by any of the
     * {@link #getEscapeChars}. To perform escaping manually, override {@link #isDelimiter} instead.
     *
     * @param buffer
     *          the buffer to check in
     * @param pos
     *          the position of the character to check
     * @return true if the character at the specified position in the given buffer is a delimiter.
     */
    public boolean isDelimiterChar(CharSequence buffer, int pos) {
        return Character.isWhitespace(buffer.charAt(pos));
    }

    private boolean isRawEscapeChar(char key) {
        if (escapeChars != null) {
            for (char e : escapeChars) {
                if (e == key) {
                    return true;
                }
            }
        }
        return false;
    }

    private boolean isRawQuoteChar(char key) {
        if (quoteChars != null) {
            for (char e : quoteChars) {
                if (e == key) {
                    return true;
                }
            }
        }
        return false;
    }

    /**
     * The result of a delimited buffer.
     *
     * @author <a href="mailto:mwp1@cornell.edu">Marc Prud'hommeaux</a>
     */
    public class ArgumentList implements ParsedLine, CompletingParsedLine
    {
        private final String line;

        private final List<String> words;

        private final int wordIndex;

        private final int wordCursor;

        private final int cursor;

        private final String openingQuote;

        private final int rawWordCursor;

        private final int rawWordLength;

        @Deprecated
        public ArgumentList(final String line, final List<String> words,
                            final int wordIndex, final int wordCursor,
                            final int cursor) {
            this(line, words, wordIndex, wordCursor, cursor,
                    null, wordCursor, words.get(wordIndex).length());
        }

        /**
         *
         * @param line the command line being edited
         * @param words the list of words
         * @param wordIndex the index of the current word in the list of words
         * @param wordCursor the cursor position within the current word
         * @param cursor the cursor position within the line
         * @param openingQuote the opening quote (usually '\"' or '\'') or null
         * @param rawWordCursor the cursor position inside the raw word (i.e. including quotes and escape characters)
         * @param rawWordLength the raw word length, including quotes and escape characters
         */
        public ArgumentList(final String line, final List<String> words,
                            final int wordIndex, final int wordCursor,
                            final int cursor, final String openingQuote,
                            final int rawWordCursor, final int rawWordLength) {
            this.line = line;
            this.words = Collections.unmodifiableList(Objects.requireNonNull(words));
            this.wordIndex = wordIndex;
            this.wordCursor = wordCursor;
            this.cursor = cursor;
            this.openingQuote = openingQuote;
            this.rawWordCursor = rawWordCursor;
            this.rawWordLength = rawWordLength;
        }

        public int wordIndex() {
            return this.wordIndex;
        }

        public String word() {
            // TODO: word() should always be contained in words()
            if ((wordIndex < 0) || (wordIndex >= words.size())) {
                return "";
            }
            return words.get(wordIndex);
        }

        public int wordCursor() {
            return this.wordCursor;
        }

        public List<String> words() {
            return this.words;
        }

        public int cursor() {
            return this.cursor;
        }

        public String line() {
            return line;
        }

        public CharSequence escape(CharSequence candidate, boolean complete) {
            StringBuilder sb = new StringBuilder(candidate);
            Predicate<Integer> needToBeEscaped;
<<<<<<< HEAD
            String _openingQuote=null;
=======
            String quote = openingQuote;
>>>>>>> 7783c03e
            if (escapeChars != null) {
                // Completion is protected by an opening quote:
                // Delimiters (spaces) don't need to be escaped, nor do other quotes, but everything else does.
                // Also, close the quote at the end
                if (openingQuote != null) {
                    needToBeEscaped = i -> isRawEscapeChar(sb.charAt(i)) || String.valueOf(sb.charAt(i)).equals(openingQuote);
                }
                // No quote protection, need to escape everything: delimiter chars (spaces), quote chars
                // and escapes themselves
                else {
                    needToBeEscaped = i -> isDelimiterChar(sb, i) || isRawEscapeChar(sb.charAt(i)) || isRawQuoteChar(sb.charAt(i));
                }
                for (int i = 0; i < sb.length(); i++) {
                    if (needToBeEscaped.test(i)) {
                        sb.insert(i++, escapeChars[0]);
                    }
                }
<<<<<<< HEAD
            } else if (openingQuote==null) {
                for (int i = 0; i < sb.length(); i++) {
                    if (isDelimiterChar(sb, i)) {
                        _openingQuote="'";
                        break;
                    }
                }
            	
            }
            if (openingQuote != null) {
            	encloseQuotes(sb, openingQuote, complete);
            } else if (_openingQuote != null) {
            	encloseQuotes(sb, _openingQuote, complete);
=======
            } else if (openingQuote == null) {
                for (int i = 0; i < sb.length(); i++) {
                    if (isDelimiterChar(sb, i)) {
                        quote = "'";
                        break;
                    }
                }
            }
            if (quote != null) {
                sb.insert(0, quote);
                if (complete) {
                    sb.append(quote);
                }
>>>>>>> 7783c03e
            }
            return sb;
        }
        
        private void encloseQuotes(StringBuilder sb, String openingQuote, boolean complete){
            sb.insert(0, openingQuote);
            if (complete) {
                sb.append(openingQuote);
            }  
        }

        @Override
        public int rawWordCursor() {
            return rawWordCursor;
        }

        @Override
        public int rawWordLength() {
            return rawWordLength;
        }
    }

}<|MERGE_RESOLUTION|>--- conflicted
+++ resolved
@@ -361,11 +361,7 @@
         public CharSequence escape(CharSequence candidate, boolean complete) {
             StringBuilder sb = new StringBuilder(candidate);
             Predicate<Integer> needToBeEscaped;
-<<<<<<< HEAD
-            String _openingQuote=null;
-=======
             String quote = openingQuote;
->>>>>>> 7783c03e
             if (escapeChars != null) {
                 // Completion is protected by an opening quote:
                 // Delimiters (spaces) don't need to be escaped, nor do other quotes, but everything else does.
@@ -383,21 +379,6 @@
                         sb.insert(i++, escapeChars[0]);
                     }
                 }
-<<<<<<< HEAD
-            } else if (openingQuote==null) {
-                for (int i = 0; i < sb.length(); i++) {
-                    if (isDelimiterChar(sb, i)) {
-                        _openingQuote="'";
-                        break;
-                    }
-                }
-            	
-            }
-            if (openingQuote != null) {
-            	encloseQuotes(sb, openingQuote, complete);
-            } else if (_openingQuote != null) {
-            	encloseQuotes(sb, _openingQuote, complete);
-=======
             } else if (openingQuote == null) {
                 for (int i = 0; i < sb.length(); i++) {
                     if (isDelimiterChar(sb, i)) {
@@ -411,16 +392,8 @@
                 if (complete) {
                     sb.append(quote);
                 }
->>>>>>> 7783c03e
             }
             return sb;
-        }
-        
-        private void encloseQuotes(StringBuilder sb, String openingQuote, boolean complete){
-            sb.insert(0, openingQuote);
-            if (complete) {
-                sb.append(openingQuote);
-            }  
         }
 
         @Override
